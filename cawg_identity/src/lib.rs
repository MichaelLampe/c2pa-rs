// Copyright 2024 Adobe. All rights reserved.
// This file is licensed to you under the Apache License,
// Version 2.0 (http://www.apache.org/licenses/LICENSE-2.0)
// or the MIT license (http://opensource.org/licenses/MIT),
// at your option.

// Unless required by applicable law or agreed to in writing,
// this software is distributed on an "AS IS" BASIS, WITHOUT
// WARRANTIES OR REPRESENTATIONS OF ANY KIND, either express or
// implied. See the LICENSE-MIT and LICENSE-APACHE files for the
// specific language governing permissions and limitations under
// each license.

#![deny(clippy::expect_used)]
#![deny(clippy::panic)]
#![deny(clippy::unwrap_used)]
#![deny(missing_docs)]
#![deny(warnings)]
#![doc = include_str!("../README.md")]

pub mod builder;
pub mod claim_aggregation;

mod identity_assertion;
pub use identity_assertion::{
<<<<<<< HEAD
    assertion::IdentityAssertion, report::IdentityAssertionReport, signature_verifier::SignatureVerifier,
    signer_payload::SignerPayload, validation_error::ValidationError,
=======
    assertion::IdentityAssertion,
    signature_verifier::{SignatureVerifier, ToCredentialSummary},
    signer_payload::SignerPayload,
    validation_error::ValidationError,
>>>>>>> 93c897a6
};

pub(crate) mod internal;

#[cfg(test)]
pub(crate) mod tests;

pub mod x509;<|MERGE_RESOLUTION|>--- conflicted
+++ resolved
@@ -23,15 +23,11 @@
 
 mod identity_assertion;
 pub use identity_assertion::{
-<<<<<<< HEAD
-    assertion::IdentityAssertion, report::IdentityAssertionReport, signature_verifier::SignatureVerifier,
-    signer_payload::SignerPayload, validation_error::ValidationError,
-=======
     assertion::IdentityAssertion,
+    report::IdentityAssertionReport,
     signature_verifier::{SignatureVerifier, ToCredentialSummary},
     signer_payload::SignerPayload,
     validation_error::ValidationError,
->>>>>>> 93c897a6
 };
 
 pub(crate) mod internal;
