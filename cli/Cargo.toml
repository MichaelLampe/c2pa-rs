--- conflicted
+++ resolved
@@ -22,12 +22,8 @@
 [dependencies]
 anyhow = "1.0"
 atree = "0.5.2"
-<<<<<<< HEAD
 cawg-identity = { path = "../cawg_identity"}
-c2pa = { path = "../sdk", version = "0.45.1", features = [
-=======
 c2pa = { path = "../sdk", version = "0.45.2", features = [
->>>>>>> ab580129
 	"fetch_remote_manifests",
 	"file_io",
 	"add_thumbnails",
