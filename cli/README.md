--- conflicted
+++ resolved
@@ -177,7 +177,7 @@
           Do not perform validation of signature after signing
 
       --reserve-size <RESERVE_SIZE>
-          To be used with the [callback_signer] argument. This value should equal: 1024 (CoseSign1) + the size of cert provided in the manifest definition's `sign_cert` field + the size of the signature of the Time Stamp Authority response. For example:
+          To be used with the [callback_signer] argument. This value should at least: size of CoseSign1 CBOR + the size of certificate chain provided in the manifest definition's `sign_cert` field + the size of the signature of the Time Stamp Authority response. A typical size of CoseSign1 CBOR is in the 1-2K range. If the reserve size is too small an error will be returned during signing. For example:
 
           The reserve-size can be calculated like this if you aren't including a `tsa_url` key in your manifest description:
 
@@ -490,7 +490,6 @@
 $ c2patool extract manifest tests/fixtures/earth_apollo17.jpg --binary --no-verify
 ```
 
-<<<<<<< HEAD
 <details>
 <summary><strong>Usage</strong></summary>
 
@@ -626,33 +625,6 @@
 
 ## Usage
 
-=======
-Where:
-- `trust` is an optional subcommand to [enable trust support](#configuring-trust-support) for certificates on a "known certificate list." With this sub-command, several additional options are available.
-- `PATH` is the (relative or absolute) file path to the asset to read or embed a manifest into.
-- `OPTIONS` is one or more of the command-line options described in following table.
-
-| CLI&nbsp;option&nbsp;&nbsp;&nbsp;&nbsp;&nbsp;&nbsp;&nbsp;&nbsp;&nbsp; | Short version | Argument | Description |
-|-----|----|----|----|
-| `--certs` | | N/A | Extract a certificate chain to standard output (stdout). |
-| `--config` | `-c` | `<config>` | Specify a manifest definition as a JSON string. See [Providing a manifest definition on the command line](#providing-a-manifest-definition-on-the-command-line). |
-| `--detailed` | `-d` | N/A | Display detailed C2PA-formatted manifest data. See [Displaying a detailed manifest report](#detailed-manifest-report). |
-| `--force` | `-f` | N/A | Force overwriting output file. See [Forced overwrite](#forced-overwrite). |
-| `--help` | `-h` | N/A | Display CLI help information. |
-| `--info` |  | N/A | Display brief information about the file. |
-| `--ingredient` | `-i` | N/A | Create an Ingredient definition in --output folder. |
-| `--output` | `-o` | `<output_file>` | Path to output folder or file. See [Adding a manifest to an asset file](#adding-a-manifest-to-an-asset-file). |
-| `--manifest` | `-m` | `<manifest_file>` | Specify a manifest file to add to an asset file. See [Adding a manifest to an asset file](#adding-a-manifest-to-an-asset-file).
-| `--no_signing_verify` | None | N/A |  Do not validate the signature after signing an asset, which speeds up signing. See [Speeding up signing](#speeding-up-signing) |
-| `--parent` | `-p` | `<parent_file>` | Path to parent file. See [Specifying a parent file](#specifying-a-parent-file). |
-| `--remote` | `-r` | `<manifest_url>` | URL for remote manifest available over HTTP. See [Generating a remote manifest](#generating-a-remote-manifest)| N/A? |
-| `--reserve-size` | N/A | Only valid with `--signer-path` argument. The amount of memory to reserve for signing. Default: 20000. For more information, see CLI help. |
-| `--sidecar` | `-s` | N/A | Put manifest in external "sidecar" file with `.c2pa` extension. See [Generating an external manifest](#generating-an-external-manifest). |
-| `--signer-path` | N/A | Specify path to command-line executable for signing.  See [Signing claim bytes with your own signer](#signing-claim-bytes-with-your-own-signer). |
-| `--tree` | | N/A | Create a tree diagram of the manifest store. |
-| `--version` | `-V` | N/A | Display version information. |
-
->>>>>>> c3c786e9
 ### Displaying manifest data
 
 To display the manifest associated with an asset file, provide the path to the file as the argument; for example:
