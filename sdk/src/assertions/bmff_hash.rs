// Copyright 2022 Adobe. All rights reserved.
// This file is licensed to you under the Apache License,
// Version 2.0 (http://www.apache.org/licenses/LICENSE-2.0)
// or the MIT license (http://opensource.org/licenses/MIT),
// at your option.

// Unless required by applicable law or agreed to in writing,
// this software is distributed on an "AS IS" BASIS, WITHOUT
// WARRANTIES OR REPRESENTATIONS OF ANY KIND, either express or
// implied. See the LICENSE-MIT and LICENSE-APACHE files for the
// specific language governing permissions and limitations under
// each license.

use std::{
    cmp,
    collections::{hash_map::Entry::Vacant, HashMap},
    fmt, fs,
    io::{BufReader, Cursor, Read, Seek, SeekFrom},
    ops::Deref,
    path::Path,
};

use mp4::*;
use serde::{
    de::{SeqAccess, Visitor},
    ser::SerializeSeq,
    Deserialize, Deserializer, Serialize, Serializer,
};
use serde_bytes::ByteBuf;
use sha2::{Digest, Sha256, Sha384, Sha512};

use crate::{
    assertion::{Assertion, AssertionBase, AssertionCbor},
    assertions::labels,
    asset_handlers::bmff_io::{bmff_to_jumbf_exclusions, read_bmff_c2pa_boxes, BoxInfoLite},
    asset_io::CAIRead,
    cbor_types::UriT,
    utils::{
        hash_utils::{
            concat_and_hash, hash_stream_by_alg, vec_compare, verify_stream_by_alg, HashRange,
            Hasher,
        },
        merkle::C2PAMerkleTree,
    },
    Error,
};

const ASSERTION_CREATION_VERSION: usize = 2;

#[derive(Serialize, Deserialize, Debug, PartialEq, Eq)]
pub struct ExclusionsMap {
    pub xpath: String,
    pub length: Option<u32>,
    pub data: Option<Vec<DataMap>>,
    pub subset: Option<Vec<SubsetMap>>,
    pub version: Option<u8>,
    pub flags: Option<ByteBuf>,
    pub exact: Option<bool>,
}

impl ExclusionsMap {
    pub fn new(xpath: String) -> Self {
        ExclusionsMap {
            xpath,
            length: None,
            data: None,
            subset: None,
            version: None,
            flags: None,
            exact: None,
        }
    }
}

#[derive(Clone, Debug, PartialEq, Eq)]
pub struct VecByteBuf(Vec<ByteBuf>);

impl Deref for VecByteBuf {
    type Target = Vec<ByteBuf>;

    fn deref(&self) -> &Vec<ByteBuf> {
        &self.0
    }
}

impl Serialize for VecByteBuf {
    fn serialize<S>(&self, serializer: S) -> std::result::Result<S::Ok, S::Error>
    where
        S: Serializer,
    {
        let mut seq = serializer.serialize_seq(Some(self.0.len()))?;
        for e in &self.0 {
            seq.serialize_element(e)?;
        }
        seq.end()
    }
}

struct VecByteBufVisitor;

impl<'de> Visitor<'de> for VecByteBufVisitor {
    type Value = VecByteBuf;

    fn expecting(&self, formatter: &mut fmt::Formatter) -> fmt::Result {
        formatter.write_str("Vec<ByteBuf>")
    }

    fn visit_seq<V>(self, mut visitor: V) -> std::result::Result<Self::Value, V::Error>
    where
        V: SeqAccess<'de>,
    {
        let len = cmp::min(visitor.size_hint().unwrap_or(0), 4096);
        let mut byte_bufs: Vec<ByteBuf> = Vec::with_capacity(len);

        while let Some(b) = visitor.next_element()? {
            byte_bufs.push(b);
        }

        Ok(VecByteBuf(byte_bufs))
    }
}

impl<'de> Deserialize<'de> for VecByteBuf {
    fn deserialize<D>(deserializer: D) -> std::result::Result<VecByteBuf, D::Error>
    where
        D: Deserializer<'de>,
    {
        deserializer.deserialize_seq(VecByteBufVisitor {})
    }
}

#[derive(Serialize, Deserialize, Debug, PartialEq, Eq)]
pub struct MerkleMap {
    #[serde(rename = "uniqueId")]
    pub unique_id: u32,

    #[serde(rename = "localId")]
    pub local_id: u32,

    pub count: u32,

    #[serde(skip_serializing_if = "Option::is_none")]
    pub alg: Option<String>,

    #[serde(rename = "initHash", skip_serializing_if = "Option::is_none")]
    pub init_hash: Option<ByteBuf>,

    pub hashes: VecByteBuf,
}

impl MerkleMap {
    pub fn hash_check(&self, indx: u32, merkle_hash: &[u8]) -> bool {
        if let Some(h) = self.hashes.get(indx as usize) {
            vec_compare(h, merkle_hash)
        } else {
            false
        }
    }

    pub fn check_merkle_tree(
        &self,
        alg: &str,
        hash: &[u8],
        location: u32,
        proof: &Option<VecByteBuf>,
    ) -> bool {
        if location >= self.count {
            return false;
        }

        let mut index = location;
        let mut hash = hash.to_vec();
        let layers = C2PAMerkleTree::to_layout(self.count as usize);

        if let Some(hashes) = proof {
            // playback proof
            let mut proof_index = 0;
            for layer in layers {
                let is_right = index % 2 == 1;

                if layer == self.hashes.len() {
                    break;
                }

                if is_right {
                    if index - 1 < layer as u32 {
                        // make sure proof structure is valid
                        if let Some(proof_hash) = hashes.get(proof_index) {
                            hash = concat_and_hash(alg, proof_hash, Some(&hash));
                            proof_index += 1;
                        } else {
                            return false;
                        }
                    }
                } else if index + 1 < layer as u32 {
                    // make sure proof structure is valid
                    if let Some(proof_hash) = hashes.get(proof_index) {
                        hash = concat_and_hash(alg, &hash, Some(proof_hash));
                        proof_index += 1;
                    } else {
                        return false;
                    }
                }

                index /= 2;
            }
        } else {
            //empty proof playback
            for layer in layers {
                if layer == self.hashes.len() {
                    break;
                }
                index /= 2;
            }
        }

        self.hash_check(index, &hash)
    }
}

#[derive(Clone, Serialize, Deserialize, Debug, PartialEq, Eq)]
pub struct BmffMerkleMap {
    #[serde(rename = "uniqueId")]
    pub unique_id: u32,

    #[serde(rename = "localId")]
    pub local_id: u32,

    pub location: u32,

    pub hashes: Option<VecByteBuf>,
}

#[derive(Serialize, Deserialize, Debug, PartialEq, Eq)]
pub struct DataMap {
    pub offset: u32,
    #[serde(with = "serde_bytes")]
    pub value: Vec<u8>,
}

#[derive(Serialize, Deserialize, Debug, PartialEq, Eq)]
pub struct SubsetMap {
    pub offset: u32,
    pub length: u32,
}

/// Helper class to create BmffHash assertion. (These are auto-generated by the SDK.)
#[derive(Serialize, Deserialize, Debug, PartialEq, Eq)]
pub struct BmffHash {
    exclusions: Vec<ExclusionsMap>,

    #[serde(skip_serializing_if = "Option::is_none")]
    alg: Option<String>,

    #[serde(skip_serializing_if = "Option::is_none")]
    hash: Option<ByteBuf>,

    #[serde(skip_serializing_if = "Option::is_none")]
    merkle: Option<Vec<MerkleMap>>,

    #[serde(skip_serializing_if = "Option::is_none")]
    name: Option<String>,

    #[serde(skip_serializing)]
    url: Option<UriT>, // deprecated in V2 and not to be used

    #[serde(skip)]
    bmff_version: usize,
}

impl BmffHash {
    pub const LABEL: &'static str = labels::BMFF_HASH;

    pub fn new(name: &str, alg: &str, url: Option<UriT>) -> Self {
        BmffHash {
            exclusions: Vec::new(),
            alg: Some(alg.to_string()),
            hash: None,
            merkle: None,
            name: Some(name.to_string()),
            url,
            bmff_version: ASSERTION_CREATION_VERSION,
        }
    }

    pub fn exclusions(&self) -> &[ExclusionsMap] {
        self.exclusions.as_ref()
    }

    pub fn exclusions_mut(&mut self) -> &mut Vec<ExclusionsMap> {
        &mut self.exclusions
    }

    pub fn alg(&self) -> Option<&String> {
        self.alg.as_ref()
    }

    pub fn hash(&self) -> Option<&Vec<u8>> {
        self.hash.as_deref()
    }

    pub fn merkle(&self) -> Option<&Vec<MerkleMap>> {
        self.merkle.as_ref()
    }

    pub fn set_hash(&mut self, hash: Vec<u8>) {
        self.hash = Some(ByteBuf::from(hash));
    }

    pub fn name(&self) -> Option<&String> {
        self.name.as_ref()
    }

    pub fn url(&self) -> Option<&UriT> {
        self.url.as_ref()
    }

    pub fn bmff_version(&self) -> usize {
        self.bmff_version
    }

    fn set_bmff_version(&mut self, version: usize) {
        self.bmff_version = version;
    }

    /// Returns `true` if this is a remote hash.
    pub fn is_remote_hash(&self) -> bool {
        self.url.is_some()
    }

    pub fn set_merkle(&mut self, merkle: Vec<MerkleMap>) {
        self.merkle = Some(merkle);
    }

    /// Generate the hash value for the asset using the range from the BmffHash.
    pub fn gen_hash_from_stream(&mut self, stream: &mut dyn CAIRead) -> crate::error::Result<()> {
        self.hash = Some(ByteBuf::from(self.hash_from_stream(stream)?));
        //self.path = PathBuf::from(asset_path);
        Ok(())
    }

    /// Generate the hash value for the asset using the range from the BmffHash.
<<<<<<< HEAD
    pub fn gen_hash_from_stream<R>(&mut self, asset_stream: &mut R) -> crate::error::Result<()>
    where
        R: Read + Seek + ?Sized,
    {
        self.hash = Some(ByteBuf::from(self.hash_from_stream(asset_stream)?));
        Ok(())
    }

    /// Generate the hash again.
    pub fn regen_hash(&mut self) -> crate::error::Result<()> {
        let p = self.path.clone();
        self.hash = Some(ByteBuf::from(self.hash_from_asset(p.as_path())?));
=======
    #[cfg(feature = "file_io")]
    pub fn gen_hash(&mut self, asset_path: &Path) -> crate::error::Result<()> {
        let mut file = std::fs::File::open(asset_path)?;
        self.hash = Some(ByteBuf::from(self.hash_from_stream(&mut file)?));
        //self.path = PathBuf::from(asset_path);
>>>>>>> f8c9be35
        Ok(())
    }

    /// Generate the asset hash from an asset stream using the constructed
    /// start and length values.
<<<<<<< HEAD
    fn hash_from_asset(&mut self, asset_path: &Path) -> crate::error::Result<Vec<u8>> {
        // convert BMFF exclusion map to flat exclusion list
        let mut data = fs::File::open(asset_path)?;

        self.hash_from_stream(&mut data)
    }

    /// Generate the asset hash from a file asset using the constructed
    /// start and length values.
    fn hash_from_stream<R>(&mut self, asset_stream: &mut R) -> crate::error::Result<Vec<u8>>
    where
        R: Read + Seek + ?Sized,
    {
=======
    fn hash_from_stream(&mut self, stream: &mut dyn CAIRead) -> crate::error::Result<Vec<u8>> {
>>>>>>> f8c9be35
        if self.is_remote_hash() {
            return Err(Error::BadParam(
                "asset hash is remote, not yet supported".to_owned(),
            ));
        }

        let alg = match self.alg {
            Some(ref a) => a.clone(),
            None => "sha256".to_string(),
        };

        let bmff_exclusions = &self.exclusions;

        // convert BMFF exclusion map to flat exclusion list
<<<<<<< HEAD
        let exclusions =
            bmff_to_jumbf_exclusions(asset_stream, bmff_exclusions, self.bmff_version > 1)?;

        let hash = hash_stream_by_alg(&alg, asset_stream, Some(exclusions), true)?;
=======
        let exclusions = bmff_to_jumbf_exclusions(stream, bmff_exclusions, self.bmff_version > 1)?;

        let hash = hash_stream_by_alg(&alg, stream, Some(exclusions), true)?;
>>>>>>> f8c9be35

        if hash.is_empty() {
            Err(Error::BadParam("could not generate data hash".to_string()))
        } else {
            Ok(hash)
        }
    }

    pub fn verify_in_memory_hash(
        &self,
        data: &[u8],
        alg: Option<&str>,
    ) -> crate::error::Result<()> {
        let mut reader = Cursor::new(data);

        self.verify_stream_hash(&mut reader, alg)
    }

    // The BMFFMerklMaps are stored contiguous in the file.  Break this Vec into groups based on
    // the MerkleMap it matches.
    fn split_bmff_merkle_map(
        &self,
        bmff_merkle_map: Vec<BmffMerkleMap>,
    ) -> crate::Result<HashMap<u32, Vec<BmffMerkleMap>>> {
        let mut current = bmff_merkle_map;
        let mut output = HashMap::new();
        if let Some(mm) = self.merkle() {
            for m in mm {
                let rest = current.split_off(m.count as usize);

                if current.len() == m.count as usize {
                    output.insert(m.local_id, current.to_owned());
                } else {
                    return Err(Error::HashMismatch("MerkleMap count incorrect".to_string()));
                }
                current = rest;
            }
        } else {
            output.insert(0, current);
        }
        Ok(output)
    }

    // Breaks box runs at fragment boundaries (moof boxes)
    fn split_fragment_boxes(boxes: &[BoxInfoLite]) -> Vec<Vec<BoxInfoLite>> {
        let mut moof_list = Vec::new();

        // start from 1st moof
        if let Some(pos) = boxes.iter().position(|b| b.path == "moof") {
            let mut box_list = vec![boxes[pos].clone()];

            if pos == 0 {
                return moof_list; // this does not contain fragmented content
            }

            for b in boxes[pos + 1..].iter() {
                if b.path == "moof" {
                    moof_list.push(box_list); // save box list
                    box_list = Vec::new(); // start new box list
                }
                box_list.push(b.clone());
            }
            moof_list.push(box_list); // save last list
        }
        moof_list
    }

    pub fn verify_hash(&self, asset_path: &Path, alg: Option<&str>) -> crate::error::Result<()> {
        let mut data = fs::File::open(asset_path)?;
        self.verify_stream_hash(&mut data, alg)
    }

    /* Verifies BMFF hashes from a single file asset.  The following variants are handled
        A single BMFF asset with only a file hash
        A single BMMF asset with Merkle tree hash
            Timed media (Merkle hashes over track chunks)
            Untimed media (Merkle hashes over iloc locations)
        A single BMFF asset containing all fragments (Merkle hashes over moof ranges).
    */
    pub fn verify_stream_hash(
        &self,
        reader: &mut dyn CAIRead,
        alg: Option<&str>,
    ) -> crate::error::Result<()> {
        if self.is_remote_hash() {
            return Err(Error::BadParam(
                "asset hash is remote, not yet supported".to_owned(),
            ));
        }

        reader.rewind()?;
        let size = stream_len(reader)?;

        let curr_alg = match &self.alg {
            Some(a) => a.clone(),
            None => match alg {
                Some(a) => a.to_owned(),
                None => "sha256".to_string(),
            },
        };

        // convert BMFF exclusion map to flat exclusion list
        let exclusions = bmff_to_jumbf_exclusions(reader, &self.exclusions, self.bmff_version > 1)?;

        // handle file level hashing
        if let Some(hash) = self.hash() {
            if !verify_stream_by_alg(&curr_alg, hash, reader, Some(exclusions.clone()), true) {
                return Err(Error::HashMismatch(
                    "BMFF file level hash mismatch".to_string(),
                ));
            }
        }

        // merkle hashed BMFF
        if let Some(mm_vec) = self.merkle() {
            // get merkle boxes from asset
            let c2pa_boxes = read_bmff_c2pa_boxes(reader)?;
            let bmff_merkle = c2pa_boxes.bmff_merkle;
            let box_infos = c2pa_boxes.box_infos;

            let first_moof = box_infos.iter().find(|b| b.path == "moof");
            let is_fragmented = first_moof.is_some();

            // check initialization segments (must do here in separate loop since MP4 will consume the reader)
            for mm in mm_vec {
                let alg = match &mm.alg {
                    Some(a) => a,
                    None => self
                        .alg()
                        .ok_or(Error::HashMismatch("no algorithm found".to_string()))?,
                };

                if let Some(init_hash) = &mm.init_hash {
                    if let Some(moof_box) = first_moof {
                        // add the moof to end exclusion
                        let moof_exclusion = HashRange::new(
                            moof_box.offset as usize,
                            (size - moof_box.offset) as usize,
                        );

                        let mut mm_exclusions = exclusions.clone();
                        mm_exclusions.push(moof_exclusion);

                        if !verify_stream_by_alg(alg, init_hash, reader, Some(mm_exclusions), true)
                        {
                            return Err(Error::HashMismatch(
                                "BMFF file level hash mismatch".to_string(),
                            ));
                        }
                    } else {
                        return Err(Error::HashMismatch(
                            "BMFF inithash must not be present for non-fragmented media".to_owned(),
                        ));
                    }
                }
            }

            // is this a fragmented BMFF
            if is_fragmented {
                for mm in mm_vec {
                    let alg = match &mm.alg {
                        Some(a) => a,
                        None => self
                            .alg()
                            .ok_or(Error::HashMismatch("no algorithm found".to_string()))?,
                    };

                    let moof_chunks = BmffHash::split_fragment_boxes(&box_infos);

                    // make sure there is a 1-1 mapping of moof chunks and Merkle values
                    if moof_chunks.len() != mm.count as usize
                        || bmff_merkle.len() != mm.count as usize
                    {
                        return Err(Error::HashMismatch(
                            "Incorrect number of fragments hashes".to_owned(),
                        ));
                    }

                    // build Merkle tree for the moof chucks minus the excluded ranges
                    for (index, boxes) in moof_chunks.iter().enumerate() {
                        // include just the range of this chunk so exclude boxes before and after
                        let mut curr_exclusions = exclusions.clone();

                        // before box exclusion starts at beginning of file until the start of this chunk
                        let before_box_start = 0;
                        let before_box_len = match boxes.first() {
                            Some(first) => first.offset as usize,
                            None => 0,
                        };
                        let before_box_exclusion = HashRange::new(before_box_start, before_box_len);
                        curr_exclusions.push(before_box_exclusion);

                        // after box exclusion continues to the end of the file
                        let after_box_start = match boxes.last() {
                            Some(last) => last.offset + last.size,
                            None => 0,
                        };
                        let after_box_len = size - after_box_start;
                        let after_box_exclusion =
                            HashRange::new(after_box_start as usize, after_box_len as usize);
                        curr_exclusions.push(after_box_exclusion);

                        // hash the specified range
                        let hash = hash_stream_by_alg(alg, reader, Some(curr_exclusions), true)?;

                        let bmff_mm = &bmff_merkle[index];

                        // check MerkleMap for the hash
                        if !mm.check_merkle_tree(alg, &hash, bmff_mm.location, &bmff_mm.hashes) {
                            return Err(Error::HashMismatch("Fragment not valid".to_string()));
                        }
                    }
                }
                return Ok(());
            } else if box_infos.iter().any(|b| b.path == "moov") {
                // timed media case

                let track_to_bmff_merkle_map = if bmff_merkle.is_empty() {
                    HashMap::new()
                } else {
                    self.split_bmff_merkle_map(bmff_merkle)?
                };

                reader.rewind()?;
                let buf_reader = BufReader::new(reader);
                let mut mp4 = mp4::Mp4Reader::read_header(buf_reader, size)
                    .map_err(|_e| Error::InvalidAsset("Could not parse BMFF".to_string()))?;
                let track_count = mp4.tracks().len();

                for mm in mm_vec {
                    let alg = match &mm.alg {
                        Some(a) => a,
                        None => self
                            .alg()
                            .ok_or(Error::HashMismatch("no algorithm found".to_string()))?,
                    };

                    if track_count > 0 {
                        // timed media case
                        let track = {
                            // clone so we can borrow later
                            let tt = mp4.tracks().get(&mm.local_id).ok_or(Error::HashMismatch(
                                "Merkle location not found".to_owned(),
                            ))?;

                            Mp4Track {
                                trak: tt.trak.clone(),
                                trafs: tt.trafs.clone(),
                                default_sample_duration: tt.default_sample_duration,
                            }
                        };

                        let sample_cnt = track.sample_count();
                        if sample_cnt == 0 {
                            return Err(Error::InvalidAsset("No samples".to_string()));
                        }

                        let track_id = track.track_id();

                        // create sample to chunk mapping
                        // create the Merkle tree per samples in a chunk
                        let mut chunk_hash_map: HashMap<u32, Hasher> = HashMap::new();
                        let stsc = &track.trak.mdia.minf.stbl.stsc;
                        for sample_id in 1..=sample_cnt {
                            let stsc_idx = stsc_index(&track, sample_id)?;

                            let stsc_entry = &stsc.entries[stsc_idx];

                            let first_chunk = stsc_entry.first_chunk;
                            let first_sample = stsc_entry.first_sample;
                            let samples_per_chunk = stsc_entry.samples_per_chunk;

                            let chunk_id =
                                first_chunk + (sample_id - first_sample) / samples_per_chunk;

                            // add chunk Hasher if needed
                            if let Vacant(e) = chunk_hash_map.entry(chunk_id) {
                                // get hasher for algorithm
                                let hasher_enum = match alg.as_str() {
                                    "sha256" => Hasher::SHA256(Sha256::new()),
                                    "sha384" => Hasher::SHA384(Sha384::new()),
                                    "sha512" => Hasher::SHA512(Sha512::new()),
                                    _ => {
                                        return Err(Error::HashMismatch(
                                            "no algorithm found".to_string(),
                                        ))
                                    }
                                };

                                e.insert(hasher_enum);
                            }

                            if let Ok(Some(sample)) = &mp4.read_sample(track_id, sample_id) {
                                let h = chunk_hash_map.get_mut(&chunk_id).ok_or(
                                    Error::HashMismatch(
                                        "Bad Merkle tree sample mapping".to_string(),
                                    ),
                                )?;
                                // add sample data to hash
                                h.update(&sample.bytes);
                            } else {
                                return Err(Error::HashMismatch(
                                    "Merle location not found".to_owned(),
                                ));
                            }
                        }

                        // finalize leaf hashes
                        let mut leaf_hashes = Vec::new();
                        for chunk_bmff_mm in &track_to_bmff_merkle_map[&track_id] {
                            match chunk_hash_map.remove(&(chunk_bmff_mm.location + 1)) {
                                Some(h) => {
                                    let h = Hasher::finalize(h);
                                    leaf_hashes.push(h);
                                }
                                None => {
                                    return Err(Error::HashMismatch(
                                        "Could not generate hash".to_owned(),
                                    ))
                                }
                            }
                        }

                        for chunk_bmff_mm in &track_to_bmff_merkle_map[&track_id] {
                            let hash = &leaf_hashes[chunk_bmff_mm.location as usize];

                            // check MerkleMap for the hash
                            if !mm.check_merkle_tree(
                                alg,
                                hash,
                                chunk_bmff_mm.location,
                                &chunk_bmff_mm.hashes,
                            ) {
                                return Err(Error::HashMismatch("Fragment not valid".to_string()));
                            }
                        }
                    }
                }
            } else {
                // non-timed media so use iloc (awaiting use case/example since the iloc varies by format)
                return Err(Error::HashMismatch(
                    "Merkle iloc not yet supported".to_owned(),
                ));
            }
        }

        Ok(())
    }

    // Used to verify fragmented BMFF assets spread across multiple file.
    pub fn verify_stream_segment(
        &self,
        init_stream: &mut dyn CAIRead,
        fragment_stream: &mut dyn CAIRead,
        alg: Option<&str>,
    ) -> crate::Result<()> {
        let curr_alg = match &self.alg {
            Some(a) => a.clone(),
            None => match alg {
                Some(a) => a.to_owned(),
                None => "sha256".to_string(),
            },
        };

        // handle file level hashing
        if self.hash().is_some() {
            return Err(Error::HashMismatch(
                "Hash value should not be present for a fragmented BMFF asset".to_string(),
            ));
        }

        // Merkle hashed BMFF
        if let Some(mm_vec) = self.merkle() {
            // get merkle boxes from segment
            let c2pa_boxes = read_bmff_c2pa_boxes(fragment_stream)?;
            let bmff_merkle = c2pa_boxes.bmff_merkle;

            if bmff_merkle.is_empty() {
                return Err(Error::HashMismatch("Fragment had no MerkleMap".to_string()));
            }

            for bmff_mm in bmff_merkle {
                // find matching MerkleMap for this uniqueId & localId
                if let Some(mm) = mm_vec
                    .iter()
                    .find(|mm| mm.unique_id == bmff_mm.unique_id && mm.local_id == bmff_mm.local_id)
                {
                    let alg = match &mm.alg {
                        Some(a) => a,
                        None => &curr_alg,
                    };

                    // check the inithash (for fragmented MP4 with multiple files this is the hash of the init_segment minus any exclusions)
                    if let Some(init_hash) = &mm.init_hash {
                        let bmff_exclusions = &self.exclusions;

                        // convert BMFF exclusion map to flat exclusion list
                        init_stream.rewind()?;
                        let exclusions = bmff_to_jumbf_exclusions(
                            init_stream,
                            bmff_exclusions,
                            self.bmff_version > 1,
                        )?;

                        if !verify_stream_by_alg(
                            alg,
                            init_hash,
                            init_stream,
                            Some(exclusions),
                            true,
                        ) {
                            return Err(Error::HashMismatch("BMFF inithash mismatch".to_string()));
                        }

                        let fragment_exclusions = bmff_to_jumbf_exclusions(
                            fragment_stream,
                            bmff_exclusions,
                            self.bmff_version > 1,
                        )?;

                        // hash the entire fragment minus exclusions
                        let hash = hash_stream_by_alg(
                            alg,
                            fragment_stream,
                            Some(fragment_exclusions),
                            true,
                        )?;

                        // check MerkleMap for the hash
                        if !mm.check_merkle_tree(alg, &hash, bmff_mm.location, &bmff_mm.hashes) {
                            return Err(Error::HashMismatch("Fragment not valid".to_string()));
                        }
                    }
                } else {
                    return Err(Error::HashMismatch("Fragment had no MerkleMap".to_string()));
                }
            }
        } else {
            return Err(Error::HashMismatch(
                "Merkle value must be present for a fragmented BMFF asset".to_string(),
            ));
        }

        Ok(())
    }
}

impl AssertionCbor for BmffHash {}

impl AssertionBase for BmffHash {
    const LABEL: &'static str = Self::LABEL;
    const VERSION: Option<usize> = Some(ASSERTION_CREATION_VERSION);

    // todo: this mechanism needs to change since a struct could support different versions

    fn to_assertion(&self) -> crate::error::Result<Assertion> {
        Self::to_cbor_assertion(self)
    }

    fn from_assertion(assertion: &Assertion) -> crate::error::Result<Self> {
        let mut bmff_hash = Self::from_cbor_assertion(assertion)?;
        bmff_hash.set_bmff_version(assertion.get_ver().unwrap_or(1));

        Ok(bmff_hash)
    }
}

fn stsc_index(track: &Mp4Track, sample_id: u32) -> crate::Result<usize> {
    if track.trak.mdia.minf.stbl.stsc.entries.is_empty() {
        return Err(Error::InvalidAsset("BMFF has no stsc entries".to_string()));
    }
    for (i, entry) in track.trak.mdia.minf.stbl.stsc.entries.iter().enumerate() {
        if sample_id < entry.first_sample {
            return if i == 0 {
                Err(Error::InvalidAsset("BMFF no sample not found".to_string()))
            } else {
                Ok(i - 1)
            };
        }
    }
    Ok(track.trak.mdia.minf.stbl.stsc.entries.len() - 1)
}

fn stream_len(reader: &mut dyn CAIRead) -> crate::Result<u64> {
    let old_pos = reader.stream_position()?;
    let len = reader.seek(SeekFrom::End(0))?;

    if old_pos != len {
        reader.seek(SeekFrom::Start(old_pos))?;
    }

    Ok(len)
}

/* we need shippable examples
#[cfg(test)]
pub mod tests {
    #![allow(clippy::expect_used)]
    #![allow(clippy::panic)]
    #![allow(clippy::unwrap_used)]

    //use tempfile::tempdir;

    //use super::*;
    use crate::utils::test::fixture_path;

    #[cfg(not(target_arch = "wasm32"))]
    #[test]
    fn test_fragemented_mp4() {
        use crate::{
            assertions::BmffHash, asset_handlers::bmff_io::BmffIO, asset_io::AssetIO,
            status_tracker::DetailedStatusTracker, store::Store, AssertionBase,
        };

        let init_stream_path = fixture_path("dashinit.mp4");
        let segment_stream_path = fixture_path("dash1.m4s");
        let segment_stream_path10 = fixture_path("dash10.m4s");
        let segment_stream_path11 = fixture_path("dash11.m4s");


        let mut init_stream = std::fs::File::open(init_stream_path).unwrap();
        let mut segment_stream = std::fs::File::open(segment_stream_path).unwrap();
        let mut segment_stream10 = std::fs::File::open(segment_stream_path10).unwrap();
        let mut segment_stream11 = std::fs::File::open(segment_stream_path11).unwrap();


        let mut log = DetailedStatusTracker::default();

        let bmff_io = BmffIO::new("mp4");
        let bmff_handler = bmff_io.get_reader();

        let manifest_bytes = bmff_handler.read_cai(&mut init_stream).unwrap();
        let store = Store::from_jumbf(&manifest_bytes, &mut log).unwrap();

        // get the bmff hashes
        let claim = store.provenance_claim().unwrap();
        for dh_assertion in claim.hash_assertions() {
            if dh_assertion.label_root() == BmffHash::LABEL {
                let bmff_hash = BmffHash::from_assertion(dh_assertion).unwrap();

                bmff_hash
                    .verify_stream_segment(&mut init_stream, &mut segment_stream, None)
                    .unwrap();

                bmff_hash
                    .verify_stream_segment(&mut init_stream, &mut segment_stream10, None)
                    .unwrap();

                bmff_hash
                    .verify_stream_segment(&mut init_stream, &mut segment_stream11, None)
                    .unwrap();
            }
        }
    }
}
*/<|MERGE_RESOLUTION|>--- conflicted
+++ resolved
@@ -333,14 +333,14 @@
     }
 
     /// Generate the hash value for the asset using the range from the BmffHash.
-    pub fn gen_hash_from_stream(&mut self, stream: &mut dyn CAIRead) -> crate::error::Result<()> {
-        self.hash = Some(ByteBuf::from(self.hash_from_stream(stream)?));
-        //self.path = PathBuf::from(asset_path);
+    #[cfg(feature = "file_io")]
+    pub fn gen_hash(&mut self, asset_path: &Path) -> crate::error::Result<()> {
+        let mut file = std::fs::File::open(asset_path)?;
+        self.hash = Some(ByteBuf::from(self.hash_from_stream(&mut file)?));
         Ok(())
     }
 
     /// Generate the hash value for the asset using the range from the BmffHash.
-<<<<<<< HEAD
     pub fn gen_hash_from_stream<R>(&mut self, asset_stream: &mut R) -> crate::error::Result<()>
     where
         R: Read + Seek + ?Sized,
@@ -349,39 +349,12 @@
         Ok(())
     }
 
-    /// Generate the hash again.
-    pub fn regen_hash(&mut self) -> crate::error::Result<()> {
-        let p = self.path.clone();
-        self.hash = Some(ByteBuf::from(self.hash_from_asset(p.as_path())?));
-=======
-    #[cfg(feature = "file_io")]
-    pub fn gen_hash(&mut self, asset_path: &Path) -> crate::error::Result<()> {
-        let mut file = std::fs::File::open(asset_path)?;
-        self.hash = Some(ByteBuf::from(self.hash_from_stream(&mut file)?));
-        //self.path = PathBuf::from(asset_path);
->>>>>>> f8c9be35
-        Ok(())
-    }
-
-    /// Generate the asset hash from an asset stream using the constructed
-    /// start and length values.
-<<<<<<< HEAD
-    fn hash_from_asset(&mut self, asset_path: &Path) -> crate::error::Result<Vec<u8>> {
-        // convert BMFF exclusion map to flat exclusion list
-        let mut data = fs::File::open(asset_path)?;
-
-        self.hash_from_stream(&mut data)
-    }
-
     /// Generate the asset hash from a file asset using the constructed
     /// start and length values.
     fn hash_from_stream<R>(&mut self, asset_stream: &mut R) -> crate::error::Result<Vec<u8>>
     where
         R: Read + Seek + ?Sized,
     {
-=======
-    fn hash_from_stream(&mut self, stream: &mut dyn CAIRead) -> crate::error::Result<Vec<u8>> {
->>>>>>> f8c9be35
         if self.is_remote_hash() {
             return Err(Error::BadParam(
                 "asset hash is remote, not yet supported".to_owned(),
@@ -396,16 +369,10 @@
         let bmff_exclusions = &self.exclusions;
 
         // convert BMFF exclusion map to flat exclusion list
-<<<<<<< HEAD
         let exclusions =
             bmff_to_jumbf_exclusions(asset_stream, bmff_exclusions, self.bmff_version > 1)?;
 
         let hash = hash_stream_by_alg(&alg, asset_stream, Some(exclusions), true)?;
-=======
-        let exclusions = bmff_to_jumbf_exclusions(stream, bmff_exclusions, self.bmff_version > 1)?;
-
-        let hash = hash_stream_by_alg(&alg, stream, Some(exclusions), true)?;
->>>>>>> f8c9be35
 
         if hash.is_empty() {
             Err(Error::BadParam("could not generate data hash".to_string()))
