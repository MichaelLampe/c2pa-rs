--- conflicted
+++ resolved
@@ -88,22 +88,12 @@
     pub end: Option<String>,
 }
 
-<<<<<<< HEAD
 /// "Wall Clock Time" using the Internet profile of ISO 8601 as described in RFC 3339.
 #[derive(Debug, Clone, PartialEq, Eq, Serialize, Deserialize)]
+#[skip_serializing_none]
 #[cfg_attr(feature = "json_schema", derive(JsonSchema))]
 #[serde(tag = "type", rename = "wall-clock")]
 pub struct WallClock {
-=======
-/// A temporal range representing a starting time to an ending time.
-#[skip_serializing_none]
-#[derive(Debug, Clone, PartialEq, Eq, Serialize, Deserialize)]
-#[cfg_attr(feature = "json_schema", derive(JsonSchema))]
-pub struct Time {
-    /// The type of time.
-    #[serde(rename = "type", default)]
-    pub time_type: TimeType,
->>>>>>> 53251705
     /// The start time or the start of the asset if not present.
     #[serde(skip_serializing_if = "Option::is_none")]
     pub start: Option<String>,
@@ -180,21 +170,7 @@
     pub selectors: Vec<TextSelectorRange>,
 }
 
-<<<<<<< HEAD
-/// A identified range representing a specific subset of content in the asset's file container.
-#[derive(Debug, Clone, PartialEq, Eq, Serialize, Deserialize)]
-#[cfg_attr(feature = "json_schema", derive(JsonSchema))]
-pub struct Item {
-    /// The container-specific term used to identify items, such as "track_id" for MP4 or "item_ID" for HEIF.
-    pub identifier: String,
-    /// The value of the identifier, e.g. a value of "2" for an identifier of "track_id" would imply track 2 of the asset.
-    pub value: String,
-}
-
-/// The type of range for the region of interest.
-=======
-/// Description of the boundaries of an identified range.
->>>>>>> 53251705
+/// An identified range representing a specific subset of content in the asset's file container.
 #[derive(Debug, Clone, PartialEq, Eq, Serialize, Deserialize)]
 #[cfg_attr(feature = "json_schema", derive(JsonSchema))]
 pub struct Item {
@@ -218,46 +194,29 @@
     Frame,
     /// A textual range, see [`Text`] for more details.
     Textual,
-<<<<<<< HEAD
-    /// A identified range, see [`Item`] for more details.
-=======
-    /// A range identified by a specific identifier and value, see [`Item`] for more details.
->>>>>>> 53251705
+    /// An identified range, see [`Item`] for more details.
     Identified,
 }
 
 // TODO: this can be much more idiomatic with an enum, but then it wouldn't line up with spec
 //
 /// A spatial, temporal, frame, or textual range describing the region of interest.
-<<<<<<< HEAD
-#[derive(Debug, Clone, PartialEq, Serialize, Deserialize)]
-=======
 #[skip_serializing_none]
 #[derive(Debug, Default, Clone, PartialEq, Serialize, Deserialize)]
->>>>>>> 53251705
 #[cfg_attr(feature = "json_schema", derive(JsonSchema))]
 pub struct Range {
     /// The type of range of interest.
     #[serde(rename = "type")]
     pub range_type: RangeType,
     /// A spatial range.
-    #[serde(skip_serializing_if = "Option::is_none")]
     pub shape: Option<Shape>,
     /// A temporal range.
-    #[serde(skip_serializing_if = "Option::is_none")]
     pub time: Option<Time>,
     /// A frame range.
-    #[serde(skip_serializing_if = "Option::is_none")]
     pub frame: Option<Frame>,
     /// A textual range.
-    #[serde(skip_serializing_if = "Option::is_none")]
     pub text: Option<Text>,
-<<<<<<< HEAD
-    /// A identified range.
-    #[serde(skip_serializing_if = "Option::is_none")]
-=======
-    /// A item identifier.
->>>>>>> 53251705
+    /// An item identifier.
     pub item: Option<Item>,
 }
 
@@ -299,12 +258,8 @@
 ///
 /// This struct can be used from [`Action::changes`][crate::assertions::Action::changes] or
 /// [`Metadata::region_of_interest`][crate::assertions::Metadata::region_of_interest].
-<<<<<<< HEAD
-#[derive(Debug, Clone, PartialEq, Serialize, Deserialize)]
-=======
 #[skip_serializing_none]
 #[derive(Debug, Default, Clone, PartialEq, Serialize, Deserialize)]
->>>>>>> 53251705
 #[cfg_attr(feature = "json_schema", derive(JsonSchema))]
 pub struct RegionOfInterest {
     /// A range describing the region of interest for the specific asset.
