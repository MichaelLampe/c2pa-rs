--- conflicted
+++ resolved
@@ -228,11 +228,7 @@
 // Type of remote reference to embed.  Some of the listed
 // emums are for future uses and experiments.
 #[allow(dead_code)]
-<<<<<<< HEAD
-pub(crate) enum RemoteRefEmbedType {
-=======
 pub enum RemoteRefEmbedType {
->>>>>>> f8c9be35
     Xmp(String),
     StegoS(String),
     StegoB(Vec<u8>),
