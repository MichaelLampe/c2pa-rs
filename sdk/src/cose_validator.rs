// Copyright 2022 Adobe. All rights reserved.
// This file is licensed to you under the Apache License,
// Version 2.0 (http://www.apache.org/licenses/LICENSE-2.0)
// or the MIT license (http://opensource.org/licenses/MIT),
// at your option.

// Unless required by applicable law or agreed to in writing,
// this software is distributed on an "AS IS" BASIS, WITHOUT
// WARRANTIES OR REPRESENTATIONS OF ANY KIND, either express or
// implied. See the LICENSE-MIT and LICENSE-APACHE files for the
// specific language governing permissions and limitations under
// each license.

use ciborium::value::Value;
use conv::*;
use coset::{sig_structure_data, Label, TaggedCborSerializable};
use x509_parser::{
    der_parser::{ber::parse_ber_sequence, oid},
    oid_registry::Oid,
    prelude::*,
};

#[cfg(not(target_arch = "wasm32"))]
use crate::validator::{get_validator, CoseValidator};
#[cfg(target_arch = "wasm32")]
use crate::wasm::webcrypto_validator::validate_async;
use crate::{
    asn1::rfc3161::TstInfo,
    error::{Error, Result},
    status_tracker::{log_item, StatusTracker},
    time_stamp::gt_to_datetime,
    validation_status,
    validator::ValidationInfo,
    SigningAlg,
};

const RSA_OID: Oid<'static> = oid!(1.2.840 .113549 .1 .1 .1);
const EC_PUBLICKEY_OID: Oid<'static> = oid!(1.2.840 .10045 .2 .1);
const ECDSA_WITH_SHA256_OID: Oid<'static> = oid!(1.2.840 .10045 .4 .3 .2);
const ECDSA_WITH_SHA384_OID: Oid<'static> = oid!(1.2.840 .10045 .4 .3 .3);
const ECDSA_WITH_SHA512_OID: Oid<'static> = oid!(1.2.840 .10045 .4 .3 .4);
const RSASSA_PSS_OID: Oid<'static> = oid!(1.2.840 .113549 .1 .1 .10);
const SHA256_WITH_RSAENCRYPTION_OID: Oid<'static> = oid!(1.2.840 .113549 .1 .1 .11);
const SHA384_WITH_RSAENCRYPTION_OID: Oid<'static> = oid!(1.2.840 .113549 .1 .1 .12);
const SHA512_WITH_RSAENCRYPTION_OID: Oid<'static> = oid!(1.2.840 .113549 .1 .1 .13);
const ED25519_OID: Oid<'static> = oid!(1.3.101 .112);
const SHA256_OID: Oid<'static> = oid!(2.16.840 .1 .101 .3 .4 .2 .1);
const SHA384_OID: Oid<'static> = oid!(2.16.840 .1 .101 .3 .4 .2 .2);
const SHA512_OID: Oid<'static> = oid!(2.16.840 .1 .101 .3 .4 .2 .3);
const SECP521R1_OID: Oid<'static> = oid!(1.3.132 .0 .35);
const SECP384R1_OID: Oid<'static> = oid!(1.3.132 .0 .34);
const PRIME256V1_OID: Oid<'static> = oid!(1.2.840 .10045 .3 .1 .7);

/********************** Supported Valiators ***************************************
    RS256	RSASSA-PKCS1-v1_5 using SHA-256 - not recommended
    RS384	RSASSA-PKCS1-v1_5 using SHA-384 - not recommended
    RS512	RSASSA-PKCS1-v1_5 using SHA-512 - not recommended
    PS256	RSASSA-PSS using SHA-256 and MGF1 with SHA-256
    PS384	RSASSA-PSS using SHA-384 and MGF1 with SHA-384
    PS512	RSASSA-PSS using SHA-512 and MGF1 with SHA-512
    ES256	ECDSA using P-256 and SHA-256
    ES384	ECDSA using P-384 and SHA-384
    ES512	ECDSA using P-521 and SHA-512
    ED25519 Edwards Curve 25519
**********************************************************************************/

fn get_cose_sign1(
    cose_bytes: &[u8],
    data: &[u8],
    validation_log: &mut impl StatusTracker,
) -> Result<coset::CoseSign1> {
    match <coset::CoseSign1 as TaggedCborSerializable>::from_tagged_slice(cose_bytes) {
        Ok(mut sign1) => {
            sign1.payload = Some(data.to_vec()); // restore payload for verification check

            Ok(sign1)
        }
        Err(coset_error) => {
            let log_item = log_item!(
                "Cose_Sign1",
                "could not deserialize signature",
                "get_cose_sign1"
            )
            .error(Error::InvalidCoseSignature { coset_error })
            .validation_status(validation_status::CLAIM_SIGNATURE_MISMATCH);

            validation_log.log_silent(log_item);

            Err(Error::CoseSignature)
        }
    }
}
fn check_cert(
    _alg: SigningAlg,
    ca_der_bytes: &[u8],
    validation_log: &mut impl StatusTracker,
    _tst_info_opt: Option<&TstInfo>,
) -> Result<()> {
    // get the cert in der format
    let (_rem, signcert) = X509Certificate::from_der(ca_der_bytes).map_err(|_err| {
        let log_item = log_item!(
            "Cose_Sign1",
            "certificate could not be parsed",
            "check_cert_alg"
        )
        .error(Error::CoseInvalidCert)
        .validation_status(validation_status::SIGNING_CREDENTIAL_INVALID);
        validation_log.log_silent(log_item);
        Error::CoseInvalidCert
    })?;

    // cert version must be 3
    if signcert.version() != X509Version::V3 {
        let log_item = log_item!(
            "Cose_Sign1",
            "certificate version incorrect",
            "check_cert_alg"
        )
        .error(Error::CoseInvalidCert)
        .validation_status(validation_status::SIGNING_CREDENTIAL_INVALID);
        validation_log.log_silent(log_item);

        return Err(Error::CoseInvalidCert);
    }

    // check for cert expiration
    if let Some(tst_info) = _tst_info_opt {
        // was there a time stamp associtation with this signature, is verify against that time
        let signing_time = gt_to_datetime(tst_info.gen_time.clone());
        if !signcert
            .validity()
            .is_valid_at(x509_parser::time::ASN1Time::from_timestamp(
                signing_time.timestamp(),
            ))
        {
            let log_item = log_item!("Cose_Sign1", "certificate expired", "check_cert_alg")
                .error(Error::CoseCertExpiration)
                .validation_status(validation_status::SIGNING_CREDENTIAL_EXPIRED);
            validation_log.log_silent(log_item);

            return Err(Error::CoseCertExpiration);
        }
    } else {
        // no timestamp so check against current time
        // use instant to avoid wasm issues
        let now_f64 = instant::now() / 1000.0;
        let now: i64 = now_f64
            .approx_as::<i64>()
            .map_err(|_e| Error::BadParam("system time invalid".to_string()))?;

        if !signcert
            .validity()
            .is_valid_at(x509_parser::time::ASN1Time::from_timestamp(now))
        {
            let log_item = log_item!("Cose_Sign1", "certificate expired", "check_cert_alg")
                .error(Error::CoseCertExpiration)
                .validation_status(validation_status::SIGNING_CREDENTIAL_EXPIRED);
            validation_log.log_silent(log_item);

            return Err(Error::CoseCertExpiration);
        }
    }

    let cert_alg = signcert.signature_algorithm.algorithm.clone();

    // check algorithm needed from cert

    // cert must be signed with one the following algorithm
    if !(cert_alg == SHA256_WITH_RSAENCRYPTION_OID
        || cert_alg == SHA384_WITH_RSAENCRYPTION_OID
        || cert_alg == SHA512_WITH_RSAENCRYPTION_OID
        || cert_alg == ECDSA_WITH_SHA256_OID
        || cert_alg == ECDSA_WITH_SHA384_OID
        || cert_alg == ECDSA_WITH_SHA512_OID
        || cert_alg == RSASSA_PSS_OID
        || cert_alg == ED25519_OID)
    {
        let log_item = log_item!(
            "Cose_Sign1",
            "certificate algorithm not supported",
            "check_cert_alg"
        )
        .error(Error::CoseInvalidCert)
        .validation_status(validation_status::SIGNING_CREDENTIAL_INVALID);
        validation_log.log_silent(log_item);

        return Err(Error::CoseInvalidCert);
    }

    // verify rsassa_pss parameters
    if cert_alg == RSASSA_PSS_OID {
        if let Some(parameters) = &signcert.signature_algorithm.parameters {
            let seq = parameters
                .as_sequence()
                .map_err(|_err| Error::CoseInvalidCert)?;
            if seq.len() < 3 {
                let log_item = log_item!(
                    "Cose_Sign1",
                    "certificate incorrect rsapss algorithm",
                    "check_cert_alg"
                )
                .error(Error::CoseInvalidCert)
                .validation_status(validation_status::SIGNING_CREDENTIAL_INVALID);
                validation_log.log_silent(log_item);

                return Err(Error::CoseInvalidCert);
            }

            // get hash algorithm
            let (_b, ha_alg) = AlgorithmIdentifier::from_der(
                seq[0]
                    .content
                    .as_slice()
                    .map_err(|_err| Error::CoseInvalidCert)?,
            )
            .map_err(|_err| Error::CoseInvalidCert)?;

            let (_b, mgf_ai) = AlgorithmIdentifier::from_der(
                seq[1]
                    .content
                    .as_slice()
                    .map_err(|_err| Error::CoseInvalidCert)?,
            )
            .map_err(|_err| Error::CoseInvalidCert)?;

            let mgf_ai_parameters = mgf_ai.parameters.ok_or(Error::CoseInvalidCert)?;
            let s = mgf_ai_parameters
                .as_sequence()
                .map_err(|_err| Error::CoseInvalidCert)?;
            let t0 = &s[0];
            //let _t1 = &s[1];
            let mfg_ai_params_algorithm = t0.as_oid_val().map_err(|_err| Error::CoseInvalidCert)?;

            // must be the same
            if ha_alg.algorithm != mfg_ai_params_algorithm {
                let log_item = log_item!(
                    "Cose_Sign1",
                    "certificate algorithm error",
                    "check_cert_alg"
                )
                .error(Error::CoseInvalidCert)
                .validation_status(validation_status::SIGNING_CREDENTIAL_INVALID);
                validation_log.log_silent(log_item);

                return Err(Error::CoseInvalidCert);
            }

            // check for one of the mandatory types
            if !(ha_alg.algorithm == SHA256_OID
                || ha_alg.algorithm == SHA384_OID
                || ha_alg.algorithm == SHA512_OID)
            {
                let log_item = log_item!(
                    "Cose_Sign1",
                    "certificate hash algorithm not supported",
                    "check_cert_alg"
                )
                .error(Error::CoseInvalidCert)
                .validation_status(validation_status::SIGNING_CREDENTIAL_INVALID);
                validation_log.log_silent(log_item);

                return Err(Error::CoseInvalidCert);
            }
        } else {
            let log_item = log_item!(
                "Cose_Sign1",
                "certificate missing algorithm parameters",
                "check_cert_alg"
            )
            .error(Error::CoseInvalidCert)
            .validation_status(validation_status::SIGNING_CREDENTIAL_INVALID);
            validation_log.log_silent(log_item);

            return Err(Error::CoseInvalidCert);
        }
    }

    // check curves for SPKI EC algorithms
    let pk = signcert.public_key();
    let skpi_alg = &pk.algorithm;

    if skpi_alg.algorithm == EC_PUBLICKEY_OID {
        if let Some(parameters) = &skpi_alg.parameters {
            let named_curve_oid = parameters
                .as_oid_val()
                .map_err(|_err| Error::CoseInvalidCert)?;

            // must be one of these named curves
            if !(named_curve_oid == PRIME256V1_OID
                || named_curve_oid == SECP384R1_OID
                || named_curve_oid == SECP521R1_OID)
            {
                let log_item = log_item!(
                    "Cose_Sign1",
                    "certificate unsupported EC curve",
                    "check_cert_alg"
                )
                .error(Error::CoseInvalidCert)
                .validation_status(validation_status::SIGNING_CREDENTIAL_INVALID);
                validation_log.log_silent(log_item);

                return Err(Error::CoseInvalidCert);
            }
        } else {
            return Err(Error::CoseInvalidCert);
        }
    }

    // check modulus minimum length (for RSA & PSS algorithms)
    if skpi_alg.algorithm == RSA_OID || skpi_alg.algorithm == RSASSA_PSS_OID {
        let (_, skpi_ber) = parse_ber_sequence(pk.subject_public_key.data)
            .map_err(|_err| Error::CoseInvalidCert)?;

        let seq = skpi_ber
            .as_sequence()
            .map_err(|_err| Error::CoseInvalidCert)?;
        if seq.len() < 2 {
            return Err(Error::CoseInvalidCert);
        }

        let modulus = seq[0].as_bigint().ok_or(Error::CoseInvalidCert)?;

        if modulus.bits() < 2048 {
            let log_item = log_item!(
                "Cose_Sign1",
                "certificate key length too short",
                "check_cert_alg"
            )
            .error(Error::CoseInvalidCert)
            .validation_status(validation_status::SIGNING_CREDENTIAL_INVALID);
            validation_log.log_silent(log_item);

            return Err(Error::CoseInvalidCert);
        }
    }

    // check cert values
    let tbscert = &signcert.tbs_certificate;

    let is_self_signed = tbscert.is_ca() && tbscert.issuer_uid == tbscert.subject_uid;

    // self signed certs are disallowed
    if is_self_signed {
        let log_item = log_item!(
            "Cose_Sign1",
            "certificate issuer and subject cannot be the same {self-signed disallowed}",
            "check_cert_alg"
        )
        .error(Error::CoseInvalidCert)
        .validation_status(validation_status::SIGNING_CREDENTIAL_INVALID);
        validation_log.log_silent(log_item);

        return Err(Error::CoseInvalidCert);
    }

    let mut aki_good = false;
    let mut ski_good = false;
    let mut key_usage_good = false;
    let mut handled_all_critical = true;
    let extended_key_usage_good = match tbscert.extended_key_usage() {
        Some((_critical, eku)) => {
            if eku.any {
                let log_item = log_item!(
                    "Cose_Sign1",
                    "certificate 'any' EKU not allowed",
                    "check_cert_alg"
                )
                .error(Error::CoseInvalidCert)
                .validation_status(validation_status::SIGNING_CREDENTIAL_INVALID);
                validation_log.log_silent(log_item);

                return Err(Error::CoseInvalidCert);
            }

            if !(eku.email_protection || eku.ocsp_signing || eku.time_stamping) {
                let log_item = log_item!(
                    "Cose_Sign1",
                    "certificate missing required EKU",
                    "check_cert_alg"
                )
                .error(Error::CoseInvalidCert)
                .validation_status(validation_status::SIGNING_CREDENTIAL_INVALID);
                validation_log.log_silent(log_item);

                return Err(Error::CoseInvalidCert);
            }

            // one or the other || either of these two, and no others field
            if (eku.ocsp_signing && eku.time_stamping)
                || ((eku.ocsp_signing ^ eku.time_stamping)
                    && (eku.client_auth
                        | eku.code_signing
                        | eku.email_protection
                        | eku.server_auth))
            {
                let log_item = log_item!(
                    "Cose_Sign1",
                    "certificate invalid set of EKUs",
                    "check_cert_alg"
                )
                .error(Error::CoseInvalidCert)
                .validation_status(validation_status::SIGNING_CREDENTIAL_INVALID);
                validation_log.log_silent(log_item);

                return Err(Error::CoseInvalidCert);
            }

            true
        }
        None => tbscert.is_ca(), // if is not ca it must be present
    };

    // populate needed extension info
    for e in signcert.extensions() {
        match e.parsed_extension() {
            ParsedExtension::AuthorityKeyIdentifier(_aki) => {
                aki_good = true;
            }
            ParsedExtension::SubjectKeyIdentifier(_spki) => {
                ski_good = true;
            }
            ParsedExtension::KeyUsage(ku) => {
                if ku.digital_signature() {
                    if ku.key_cert_sign() && !tbscert.is_ca() {
                        let log_item = log_item!(
                            "Cose_Sign1",
                            "certificate missing digitalSignature EKU",
                            "check_cert_alg"
                        )
                        .error(Error::CoseInvalidCert)
                        .validation_status(validation_status::SIGNING_CREDENTIAL_INVALID);
                        validation_log.log_silent(log_item);

                        return Err(Error::CoseInvalidCert);
                    }
                    key_usage_good = true;
                }
                if ku.key_cert_sign() {
                    key_usage_good = true;
                }
                // todo: warn if not marked critical
                // if !e.critical { // warn here somehow}
            }
            ParsedExtension::CertificatePolicies(_) => (),
            ParsedExtension::PolicyMappings(_) => (),
            ParsedExtension::SubjectAlternativeName(_) => (),
            ParsedExtension::BasicConstraints(_) => (),
            ParsedExtension::NameConstraints(_) => (),
            ParsedExtension::PolicyConstraints(_) => (),
            ParsedExtension::ExtendedKeyUsage(_) => (),
            ParsedExtension::CRLDistributionPoints(_) => (),
            ParsedExtension::InhibitAnyPolicy(_) => (),
            ParsedExtension::AuthorityInfoAccess(_) => (),
            ParsedExtension::NSCertType(_) => (),
            ParsedExtension::CRLNumber(_) => (),
            ParsedExtension::ReasonCode(_) => (),
            ParsedExtension::InvalidityDate(_) => (),
            ParsedExtension::Unparsed => {
                if e.critical {
                    // unhandled critical extension
                    handled_all_critical = false;
                }
            }
            _ => {
                if e.critical {
                    // unhandled critical extension
                    handled_all_critical = false;
                }
            }
        }
    }

    // if cert is a CA must have valid SubjectKeyIdentifier
    ski_good = if tbscert.is_ca() { ski_good } else { true };

    // check all flags
    if aki_good && ski_good && key_usage_good && extended_key_usage_good && handled_all_critical {
        Ok(())
    } else {
        let log_item = log_item!(
            "Cose_Sign1",
            "certificate params incorrect",
            "check_cert_alg"
        )
        .error(Error::CoseInvalidCert)
        .validation_status(validation_status::SIGNING_CREDENTIAL_INVALID);
        validation_log.log_silent(log_item);

        Err(Error::CoseInvalidCert)
    }
}

pub(crate) fn get_signing_alg(cs1: &coset::CoseSign1) -> Result<SigningAlg> {
    // find the supported handler for the algorithm
    match cs1.protected.header.alg {
        Some(ref alg) => match alg {
            coset::RegisteredLabelWithPrivate::PrivateUse(a) => match a {
                -39 => Ok(SigningAlg::Ps512),
                -38 => Ok(SigningAlg::Ps384),
                -37 => Ok(SigningAlg::Ps256),
                -36 => Ok(SigningAlg::Es512),
                -35 => Ok(SigningAlg::Es384),
                -7 => Ok(SigningAlg::Es256),
                -8 => Ok(SigningAlg::Ed25519),
                _ => Err(Error::CoseSignatureAlgorithmNotSupported),
            },
            coset::RegisteredLabelWithPrivate::Assigned(a) => match a {
                coset::iana::Algorithm::PS512 => Ok(SigningAlg::Ps512),
                coset::iana::Algorithm::PS384 => Ok(SigningAlg::Ps384),
                coset::iana::Algorithm::PS256 => Ok(SigningAlg::Ps256),
                coset::iana::Algorithm::ES512 => Ok(SigningAlg::Es512),
                coset::iana::Algorithm::ES384 => Ok(SigningAlg::Es384),
                coset::iana::Algorithm::ES256 => Ok(SigningAlg::Es256),
                coset::iana::Algorithm::EdDSA => Ok(SigningAlg::Ed25519),
                _ => Err(Error::CoseSignatureAlgorithmNotSupported),
            },
            coset::RegisteredLabelWithPrivate::Text(a) => a
                .parse()
                .map_err(|_| Error::CoseSignatureAlgorithmNotSupported),
        },
        None => Err(Error::CoseSignatureAlgorithmNotSupported),
    }
}

fn get_sign_cert(sign1: &coset::CoseSign1) -> Result<Vec<u8>> {
    // element 0 is the signing cert
    let certs = get_sign_certs(sign1)?;
    Ok(certs[0].clone())
}
// get the public key der
fn get_sign_certs(sign1: &coset::CoseSign1) -> Result<Vec<Vec<u8>>> {
    let mut certs: Vec<Vec<u8>> = Vec::new();

    // get the public key der
    if let Some(der) = sign1
        .unprotected
        .rest
        .iter()
        .find_map(|x: &(Label, Value)| {
            if x.0 == Label::Text("x5chain".to_string()) {
                Some(x.1.clone())
            } else {
                None
            }
        })
    {
        match der {
            Value::Array(cert_chain) => {
                // handle array of certs
                for c in cert_chain {
                    if let Value::Bytes(der_bytes) = c {
                        certs.push(der_bytes.clone());
                    }
                }
                Ok(certs)
            }
            Value::Bytes(ref der_bytes) => {
                // handle single cert case
                certs.push(der_bytes.clone());
                Ok(certs)
            }
            _ => Err(Error::CoseX5ChainMissing),
        }
    } else {
        Err(Error::CoseX5ChainMissing)
    }
}

<<<<<<< HEAD
=======
// internal util function to dump the cert chain in PEM format
#[allow(unused_variables)]
fn dump_cert_chain(certs: &[Vec<u8>], output_path: Option<&std::path::Path>) -> Result<Vec<u8>> {
    #[cfg(feature = "sign")]
    {
        let mut out_buf: Vec<u8> = Vec::new();

        for der_bytes in certs {
            let c =
                openssl::x509::X509::from_der(der_bytes).map_err(|_e| Error::UnsupportedType)?;
            let mut c_pem = c.to_pem().map_err(|_e| Error::UnsupportedType)?;

            out_buf.append(&mut c_pem);
        }

        if let Some(op) = output_path {
            std::fs::write(op, &out_buf).map_err(Error::IoError)?;
        }
        Ok(out_buf)
    }

    #[cfg(not(feature = "sign"))]
    {
        let out_buf: Vec<u8> = Vec::new();
        Ok(out_buf)
    }
}

>>>>>>> 85e7223d
// Note: this function is only used to get the display string and not for cert validation.
fn get_signing_time(
    sign1: &coset::CoseSign1,
    data: &[u8],
) -> Option<chrono::DateTime<chrono::Utc>> {
    // get timestamp info if available

    if let Ok(tst_info) = get_timestamp_info(sign1, data) {
        Some(gt_to_datetime(tst_info.gen_time))
    } else {
        None
    }
}

// return appropriate TstInfo if available
fn get_timestamp_info(sign1: &coset::CoseSign1, data: &[u8]) -> Result<TstInfo> {
    // parse the temp timestamp
    if let Some(t) = &sign1
        .unprotected
        .rest
        .iter()
        .find_map(|x: &(Label, Value)| {
            if x.0 == Label::Text("sigTst".to_string()) {
                Some(x.1.clone())
            } else {
                None
            }
        })
    {
        let alg = get_signing_alg(sign1)?;
        let time_cbor = serde_cbor::to_vec(t)?;
        let tst_infos = crate::time_stamp::cose_sigtst_to_tstinfos(&time_cbor, data, alg)?;

        // there should only be one but consider handling more in the future since it is technically ok
        if !tst_infos.is_empty() {
            return Ok(tst_infos[0].clone());
        }
    }
    Err(Error::NotFound)
}

fn extract_subject_from_cert(cert: &X509Certificate) -> Result<String> {
    cert.subject()
        .iter_organization()
        .map(|attr| attr.as_str())
        .last()
        .ok_or(Error::CoseX5ChainMissing)?
        .map(|attr| attr.to_string())
        .map_err(|_e| Error::CoseX5ChainMissing)
}

/// Asynchronously validate a COSE_SIGN1 byte vector and verify against expected data
/// cose_bytes - byte array containing the raw COSE_SIGN1 data
/// data:  data that was used to create the cose_bytes, these must match
/// addition_data: additional optional data that may have been used during signing
/// returns - Ok on success
pub async fn verify_cose_async(
    cose_bytes: Vec<u8>,
    data: Vec<u8>,
    additional_data: Vec<u8>,
    signature_only: bool,
    validation_log: &mut impl StatusTracker,
) -> Result<ValidationInfo> {
    let mut sign1 = get_cose_sign1(&cose_bytes, &data, validation_log)?;

    let alg = match get_signing_alg(&sign1) {
        Ok(a) => a,
        Err(_) => {
            let log_item = log_item!(
                "Cose_Sign1",
                "unsupported or missing Cose algorithhm",
                "verify_cose_async"
            )
            .error(Error::CoseSignatureAlgorithmNotSupported)
            .validation_status(validation_status::ALGORITHM_UNSUPPORTED);
            validation_log.log(log_item, Some(Error::CoseSignatureAlgorithmNotSupported))?;

            // one of these must exist
            return Err(Error::CoseSignatureAlgorithmNotSupported);
        }
    };

    // build result structure
    let mut result = ValidationInfo::default();

    // get the public key der
    let der_bytes = get_sign_cert(&sign1)?;

    // verify cert matches requested algorithm
    if !signature_only {
        // verify certs
        match get_timestamp_info(&sign1, &data) {
            Ok(tst_info) => check_cert(alg, &der_bytes, validation_log, Some(&tst_info))?,
            Err(e) => {
                // log timestamp errors
                match e {
                    Error::NotFound => check_cert(alg, &der_bytes, validation_log, None)?,
                    Error::CoseTimeStampMismatch => {
                        let log_item = log_item!(
                            "Cose_Sign1",
                            "timestamp message imprint did not match",
                            "verify_cose"
                        )
                        .error(Error::CoseTimeStampMismatch)
                        .validation_status(validation_status::TIMESTAMP_MISMATCH);
                        validation_log.log(log_item, Some(Error::CoseTimeStampMismatch))?;
                    }
                    Error::CoseTimeStampValidity => {
                        let log_item =
                            log_item!("Cose_Sign1", "timestamp outside of validity", "verify_cose")
                                .error(Error::CoseTimeStampValidity)
                                .validation_status(validation_status::TIMESTAMP_OUTSIDE_VALIDITY);
                        validation_log.log(log_item, Some(Error::CoseTimeStampValidity))?;
                    }
                    _ => {
                        let log_item =
                            log_item!("Cose_Sign1", "error parsing timestamp", "verify_cose")
                                .error(Error::CoseInvalidTimeStamp);
                        validation_log.log(log_item, Some(Error::CoseInvalidTimeStamp))?;

                        return Err(Error::CoseInvalidTimeStamp);
                    }
                }
            }
        }
    }

    // Check the signature, which needs to have the same `additional_data` provided, by
    // providing a closure that can do the verify operation.
    sign1.payload = Some(data.clone()); // restore payload

    let p_header = sign1.protected.clone();

    let tbs = sig_structure_data(
        coset::SignatureContext::CoseSign1,
        p_header,
        None,
        &additional_data,
        sign1.payload.as_ref().unwrap_or(&vec![]),
    ); // get "to be signed" bytes

    if let Ok(issuer) = validate_with_cert_async(alg, &sign1.signature, &tbs, &der_bytes).await {
        result.issuer_org = Some(issuer);
        result.validated = true;
        result.alg = Some(alg);

        // parse the temp time for now util we have TA
        result.date = get_signing_time(&sign1, &data);

        // return cert chain
        result.cert_chain = dump_cert_chain(&get_sign_certs(&sign1)?, None)?;
    }

    Ok(result)
}

#[allow(unused_variables)]
pub fn get_signing_info(
    cose_bytes: &[u8],
    data: &[u8],
    validation_log: &mut impl StatusTracker,
) -> ValidationInfo {
    let mut date = None;
    let mut issuer_org = None;
    let mut alg: Option<SigningAlg> = None;

    let sign1 = get_cose_sign1(cose_bytes, data, validation_log).and_then(|sign1| {
        // get the public key der
        let der_bytes = get_sign_cert(&sign1)?;

        let _ = X509Certificate::from_der(&der_bytes).map(|(_rem, signcert)| {
            date = get_signing_time(&sign1, data);
            issuer_org = extract_subject_from_cert(&signcert).ok();
            if let Ok(a) = get_signing_alg(&sign1) {
                alg = Some(a);
            }

            (_rem, signcert)
        });

        Ok(sign1)
    });

    #[cfg(target_arch = "wasm32")]
    {
        ValidationInfo {
            issuer_org,
            date,
            alg,
            validated: false,
            cert_chain: Vec::new(),
        }
    }
    #[cfg(not(target_arch = "wasm32"))]
    {
        let certs = match sign1 {
            Ok(s) => match get_sign_certs(&s) {
                Ok(c) => dump_cert_chain(&c, None).unwrap_or_default(),
                Err(_) => Vec::new(),
            },
            Err(_e) => Vec::new(),
        };

        ValidationInfo {
            issuer_org,
            date,
            alg,
            validated: false,
            cert_chain: certs,
        }
    }
}

/// Validate a COSE_SIGN1 byte vector and verify against expected data
/// cose_bytes - byte array containing the raw COSE_SIGN1 data
/// data:  data that was used to create the cose_bytes, these must match
/// addition_data: additional optional data that may have been used during signing
/// returns - Ok on success
#[cfg(not(target_arch = "wasm32"))]
pub(crate) fn verify_cose(
    cose_bytes: &[u8],
    data: &[u8],
    additional_data: &[u8],
    signature_only: bool,
    th_opt: Option<&crate::openssl::TrustHandler>,
    validation_log: &mut impl StatusTracker,
) -> Result<ValidationInfo> {
    let sign1 = get_cose_sign1(cose_bytes, data, validation_log)?;

    let alg = match get_signing_alg(&sign1) {
        Ok(a) => a,
        Err(_) => {
            let log_item = log_item!(
                "Cose_Sign1",
                "unsupported or missing Cose algorithhm",
                "verify_cose"
            )
            .error(Error::CoseSignatureAlgorithmNotSupported)
            .validation_status(validation_status::ALGORITHM_UNSUPPORTED);

            validation_log.log(log_item, Some(Error::CoseSignatureAlgorithmNotSupported))?;

            return Err(Error::CoseSignatureAlgorithmNotSupported);
        }
    };

    let validator = get_validator(alg);

    // build result structure
    let mut result = ValidationInfo::default();

    // get the cert chain
    let certs = get_sign_certs(&sign1)?;

    // get the public key der
    let der_bytes = &certs[0];

    if !signature_only {
        // verify certs
        match get_timestamp_info(&sign1, data) {
            Ok(tst_info) => check_cert(alg, der_bytes, validation_log, Some(&tst_info))?,
            Err(e) => {
                // log timestamp errors
                match e {
                    Error::NotFound => check_cert(alg, der_bytes, validation_log, None)?,
                    Error::CoseTimeStampMismatch => {
                        let log_item = log_item!(
                            "Cose_Sign1",
                            "timestamp message imprint did not match",
                            "verify_cose"
                        )
                        .error(Error::CoseTimeStampMismatch)
                        .validation_status(validation_status::TIMESTAMP_MISMATCH);
                        validation_log.log(log_item, Some(Error::CoseTimeStampMismatch))?;
                    }
                    Error::CoseTimeStampValidity => {
                        let log_item =
                            log_item!("Cose_Sign1", "timestamp outside of validity", "verify_cose")
                                .error(Error::CoseTimeStampValidity)
                                .validation_status(validation_status::TIMESTAMP_OUTSIDE_VALIDITY);
                        validation_log.log(log_item, Some(Error::CoseTimeStampValidity))?;
                    }
                    _ => {
                        let log_item =
                            log_item!("Cose_Sign1", "error parsing timestamp", "verify_cose")
                                .error(Error::CoseInvalidTimeStamp);
                        validation_log.log(log_item, Some(Error::CoseInvalidTimeStamp))?;

                        return Err(Error::CoseInvalidTimeStamp);
                    }
                }
            }
        }
    }

    if let Some(th) = th_opt {
        // is the certificate trusted
        match th.verify_trust(&certs[1..], der_bytes) {
            Ok(trusted) => {
                if trusted {
                    let log_item =
                        log_item!("Cose_Sign1", "signing certificate trusted", "verify_cose")
                            .validation_status(validation_status::SIGNING_CREDENTIAL_TRUSTED);
                    validation_log.log_silent(log_item);
                } else {
                    let log_item =
                        log_item!("Cose_Sign1", "signing certificate untrusted", "verify_cose")
                            .error(Error::CoseCertUntrusted)
                            .validation_status(validation_status::SIGNING_CREDENTIAL_UNTRUSTED);
                    validation_log.log(log_item, Some(Error::CoseCertUntrusted))?;
                }
            }
            Err(_) => {
                let log_item =
                    log_item!("Cose_Sign1", "signing certificate untrusted", "verify_cose")
                        .error(Error::CoseCertUntrusted)
                        .validation_status(validation_status::SIGNING_CREDENTIAL_UNTRUSTED);
                validation_log.log(log_item, Some(Error::CoseCertUntrusted))?;
            }
        }
    }

    // Check the signature, which needs to have the same `additional_data` provided, by
    // providing a closure that can do the verify operation.
    sign1.verify_signature(additional_data, |sig, verify_data| -> Result<()> {
        if let Ok(issuer) = validate_with_cert(validator, sig, verify_data, der_bytes) {
            result.issuer_org = Some(issuer);
            result.validated = true;
            result.alg = Some(alg);

            // parse the temp time for now util we have TA
            result.date = get_signing_time(&sign1, data);

            // return cert chain
            result.cert_chain = dump_cert_chain(&certs, None)?;
        }
        // Note: not adding validation_log entry here since caller will supply claim specific info to log
        Ok(())
    })?;

    Ok(result)
}

#[cfg(target_arch = "wasm32")]
pub(crate) fn verify_cose(
    _cose_bytes: &[u8],
    _data: &[u8],
    _additional_data: &[u8],
    _signature_only: bool,
    _th: Option<&crate::openssl::TrustHandler>,
    _validation_log: &mut impl StatusTracker,
) -> Result<ValidationInfo> {
    use crate::openssl::TrustHandler;

    Err(Error::CoseVerifier)
}

#[cfg(not(target_arch = "wasm32"))]
fn validate_with_cert(
    validator: Box<dyn CoseValidator>,
    sig: &[u8],
    data: &[u8],
    der_bytes: &[u8],
) -> Result<String> {
    // get the cert in der format
    let (_rem, signcert) =
        X509Certificate::from_der(der_bytes).map_err(|_err| Error::CoseInvalidCert)?;
    let pk = signcert.public_key();
    let pk_der = pk.raw;

    if validator.validate(sig, data, pk_der)? {
        Ok(extract_subject_from_cert(&signcert).unwrap_or_default())
    } else {
        Err(Error::CoseSignature)
    }
}

#[cfg(target_arch = "wasm32")]
async fn validate_with_cert_async(
    signing_alg: SigningAlg,
    sig: &[u8],
    data: &[u8],
    der_bytes: &[u8],
) -> Result<String> {
    let (_rem, signcert) =
        X509Certificate::from_der(der_bytes).map_err(|_err| Error::CoseMissingKey)?;
    let pk = signcert.public_key();
    let pk_der = pk.raw;

    if validate_async(signing_alg, sig, data, pk_der).await? {
        Ok(extract_subject_from_cert(&signcert).unwrap_or_default())
    } else {
        Err(Error::CoseSignature)
    }
}

#[cfg(not(target_arch = "wasm32"))]
async fn validate_with_cert_async(
    signing_alg: SigningAlg,
    sig: &[u8],
    data: &[u8],
    der_bytes: &[u8],
) -> Result<String> {
    // get the cert in der format
    let (_rem, signcert) =
        X509Certificate::from_der(der_bytes).map_err(|_err| Error::CoseInvalidCert)?;
    let pk = signcert.public_key();
    let pk_der = pk.raw;

    let validator = get_validator(signing_alg);

    if validator.validate(sig, data, pk_der)? {
        Ok(extract_subject_from_cert(&signcert).unwrap_or_default())
    } else {
        Err(Error::CoseSignature)
    }
}
#[allow(unused_imports)]
#[cfg(feature = "file_io")]
#[cfg(test)]
pub mod tests {
    #![allow(clippy::unwrap_used)]

    use sha2::digest::generic_array::sequence::Shorten;

    use super::*;
    use crate::{status_tracker::DetailedStatusTracker, SigningAlg};

    #[test]
    #[cfg(feature = "file_io")]
    fn test_expired_cert() {
        let mut validation_log = DetailedStatusTracker::new();

        let mut cert_path = std::path::PathBuf::from(env!("CARGO_MANIFEST_DIR"));
        cert_path.push("tests/fixtures/rsa-pss256_key-expired.pub");

        let expired_cert = std::fs::read(&cert_path).unwrap();

        if let Ok(signcert) = openssl::x509::X509::from_pem(&expired_cert) {
            let der_bytes = signcert.to_der().unwrap();
            assert!(check_cert(SigningAlg::Ps256, &der_bytes, &mut validation_log, None).is_err());

            assert!(!validation_log.get_log().is_empty());

            assert_eq!(
                validation_log.get_log()[0].validation_status,
                Some(validation_status::SIGNING_CREDENTIAL_EXPIRED.to_string())
            );
        }
    }

    #[test]
    fn test_verify_cose_good() {
        let validator = get_validator(SigningAlg::Ps256);

        let sig_bytes = include_bytes!("../tests/fixtures/sig_ps256.data");
        let data_bytes = include_bytes!("../tests/fixtures/data_ps256.data");
        let key_bytes = include_bytes!("../tests/fixtures/key_ps256.data");

        assert!(validator
            .validate(sig_bytes, data_bytes, key_bytes)
            .unwrap());
    }

    #[test]
    fn test_verify_ec_good() {
        // EC signatures
        let mut validator = get_validator(SigningAlg::Es384);

        let sig_es384_bytes = include_bytes!("../tests/fixtures/sig_es384.data");
        let data_es384_bytes = include_bytes!("../tests/fixtures/data_es384.data");
        let key_es384_bytes = include_bytes!("../tests/fixtures/key_es384.data");

        assert!(validator
            .validate(sig_es384_bytes, data_es384_bytes, key_es384_bytes)
            .unwrap());

        validator = get_validator(SigningAlg::Es512);

        let sig_es512_bytes = include_bytes!("../tests/fixtures/sig_es512.data");
        let data_es512_bytes = include_bytes!("../tests/fixtures/data_es512.data");
        let key_es512_bytes = include_bytes!("../tests/fixtures/key_es512.data");

        assert!(validator
            .validate(sig_es512_bytes, data_es512_bytes, key_es512_bytes)
            .unwrap());
    }

    #[test]
    fn test_verify_cose_bad() {
        let validator = get_validator(SigningAlg::Ps256);

        let sig_bytes = include_bytes!("../tests/fixtures/sig_ps256.data");
        let data_bytes = include_bytes!("../tests/fixtures/data_ps256.data");
        let key_bytes = include_bytes!("../tests/fixtures/key_ps256.data");

        let mut bad_bytes = data_bytes.to_vec();
        bad_bytes[0] = b'c';
        bad_bytes[1] = b'2';
        bad_bytes[2] = b'p';
        bad_bytes[3] = b'a';

        assert!(!validator
            .validate(sig_bytes, &bad_bytes, key_bytes)
            .unwrap());
    }

    #[test]
    #[cfg(feature = "file_io")]
    fn test_cert_algorithms() {
        let cert_dir = crate::utils::test::fixture_path("certs");

        use crate::openssl::temp_signer;

        let mut validation_log = DetailedStatusTracker::new();

        let (_, cert_path) = temp_signer::get_ec_signer(&cert_dir, SigningAlg::Es256, None);
        let es256_cert = std::fs::read(cert_path).unwrap();

        let (_, cert_path) = temp_signer::get_ec_signer(&cert_dir, SigningAlg::Es384, None);
        let es384_cert = std::fs::read(cert_path).unwrap();

        let (_, cert_path) = temp_signer::get_ec_signer(&cert_dir, SigningAlg::Es512, None);
        let es512_cert = std::fs::read(cert_path).unwrap();

        let (_, cert_path) = temp_signer::get_rsa_signer(&cert_dir, SigningAlg::Ps256, None);
        let rsa_pss256_cert = std::fs::read(cert_path).unwrap();

        if let Ok(signcert) = openssl::x509::X509::from_pem(&es256_cert) {
            let der_bytes = signcert.to_der().unwrap();
            assert!(check_cert(SigningAlg::Es256, &der_bytes, &mut validation_log, None).is_ok());
        }

        if let Ok(signcert) = openssl::x509::X509::from_pem(&es384_cert) {
            let der_bytes = signcert.to_der().unwrap();
            assert!(check_cert(SigningAlg::Es384, &der_bytes, &mut validation_log, None).is_ok());
        }

        if let Ok(signcert) = openssl::x509::X509::from_pem(&es512_cert) {
            let der_bytes = signcert.to_der().unwrap();
            assert!(check_cert(SigningAlg::Es512, &der_bytes, &mut validation_log, None).is_ok());
        }

        if let Ok(signcert) = openssl::x509::X509::from_pem(&rsa_pss256_cert) {
            let der_bytes = signcert.to_der().unwrap();
            assert!(check_cert(SigningAlg::Ps256, &der_bytes, &mut validation_log, None).is_ok());
        }
    }

    #[test]
    fn test_no_timestamp() {
        let mut validation_log = DetailedStatusTracker::new();

        let mut claim = crate::claim::Claim::new("extern_sign_test", Some("contentauth"));
        claim.build().unwrap();

        let claim_bytes = claim.data().unwrap();

        let box_size = 10000;

        let signer = crate::utils::test::temp_signer();

        let cose_bytes = crate::cose_sign::sign_claim(&claim_bytes, &signer, box_size).unwrap();

        let cose_sign1 = get_cose_sign1(&cose_bytes, &claim_bytes, &mut validation_log).unwrap();

        let signing_time = get_signing_time(&cose_sign1, &claim_bytes);

        assert_eq!(signing_time, None);
    }
}<|MERGE_RESOLUTION|>--- conflicted
+++ resolved
@@ -566,27 +566,12 @@
     }
 }
 
-<<<<<<< HEAD
-=======
 // internal util function to dump the cert chain in PEM format
 #[allow(unused_variables)]
-fn dump_cert_chain(certs: &[Vec<u8>], output_path: Option<&std::path::Path>) -> Result<Vec<u8>> {
+fn get_cert_chain(certs: &[Vec<u8>], output_path: Option<&std::path::Path>) -> Result<Vec<u8>> {
     #[cfg(feature = "sign")]
     {
-        let mut out_buf: Vec<u8> = Vec::new();
-
-        for der_bytes in certs {
-            let c =
-                openssl::x509::X509::from_der(der_bytes).map_err(|_e| Error::UnsupportedType)?;
-            let mut c_pem = c.to_pem().map_err(|_e| Error::UnsupportedType)?;
-
-            out_buf.append(&mut c_pem);
-        }
-
-        if let Some(op) = output_path {
-            std::fs::write(op, &out_buf).map_err(Error::IoError)?;
-        }
-        Ok(out_buf)
+        crate::openssl::dump_cert_chain(certs, output_path)
     }
 
     #[cfg(not(feature = "sign"))]
@@ -596,7 +581,6 @@
     }
 }
 
->>>>>>> 85e7223d
 // Note: this function is only used to get the display string and not for cert validation.
 fn get_signing_time(
     sign1: &coset::CoseSign1,
@@ -747,7 +731,7 @@
         result.date = get_signing_time(&sign1, &data);
 
         // return cert chain
-        result.cert_chain = dump_cert_chain(&get_sign_certs(&sign1)?, None)?;
+        result.cert_chain = get_cert_chain(&get_sign_certs(&sign1)?, None)?;
     }
 
     Ok(result)
@@ -794,7 +778,7 @@
     {
         let certs = match sign1 {
             Ok(s) => match get_sign_certs(&s) {
-                Ok(c) => dump_cert_chain(&c, None).unwrap_or_default(),
+                Ok(c) => get_cert_chain(&c, None).unwrap_or_default(),
                 Err(_) => Vec::new(),
             },
             Err(_e) => Vec::new(),
@@ -931,7 +915,7 @@
             result.date = get_signing_time(&sign1, data);
 
             // return cert chain
-            result.cert_chain = dump_cert_chain(&certs, None)?;
+            result.cert_chain = get_cert_chain(&certs, None)?;
         }
         // Note: not adding validation_log entry here since caller will supply claim specific info to log
         Ok(())
