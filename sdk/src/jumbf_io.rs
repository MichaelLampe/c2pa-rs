--- conflicted
+++ resolved
@@ -27,13 +27,8 @@
 use crate::asset_handlers::pdf_io::PdfIO;
 use crate::{
     asset_handlers::{
-<<<<<<< HEAD
-        bmff_io::BmffIO, c2pa_io::C2paIO, jpeg_io::JpegIO, mp3_io::Mp3IO, png_io::PngIO,
-        riff_io::RiffIO, svg_io::SvgIO, tiff_io::TiffIO, zip_io::ZipIO,
-=======
         bmff_io::BmffIO, c2pa_io::C2paIO, gif_io::GifIO, jpeg_io::JpegIO, mp3_io::Mp3IO,
-        png_io::PngIO, riff_io::RiffIO, svg_io::SvgIO, tiff_io::TiffIO,
->>>>>>> 6ff06419
+        png_io::PngIO, riff_io::RiffIO, svg_io::SvgIO, tiff_io::TiffIO, zip_io::ZipIO,
     },
     asset_io::{AssetIO, CAIRead, CAIReadWrite, CAIReader, CAIWriter, HashObjectPositions},
     error::{Error, Result},
@@ -53,11 +48,8 @@
             Box::new(SvgIO::new("")),
             Box::new(TiffIO::new("")),
             Box::new(Mp3IO::new("")),
-<<<<<<< HEAD
             Box::new(ZipIO::new("")),
-=======
             Box::new(GifIO::new("")),
->>>>>>> 6ff06419
         ];
 
         let mut handler_map = HashMap::new();
@@ -86,11 +78,8 @@
             Box::new(SvgIO::new("")),
             Box::new(TiffIO::new("")),
             Box::new(Mp3IO::new("")),
-<<<<<<< HEAD
             Box::new(ZipIO::new("")),
-=======
             Box::new(GifIO::new("")),
->>>>>>> 6ff06419
         ];
         let mut handler_map = HashMap::new();
 
