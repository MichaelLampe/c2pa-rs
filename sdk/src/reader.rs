--- conflicted
+++ resolved
@@ -462,30 +462,6 @@
         Ok(())
     }
 
-<<<<<<< HEAD
-#[test]
-#[cfg(feature = "file_io")]
-#[allow(clippy::unwrap_used)]
-/// Test that the reader can validate a file with nested assertion errors
-fn test_reader_to_folder() -> Result<()> {
-    let reader = Reader::from_file("tests/fixtures/CACAE-uri-CA.jpg")?;
-    //println!("{reader}");
-    assert_eq!(reader.validation_status(), None);
-    reader.to_folder("../target/reader_folder")?;
-    Ok(())
-}
-
-#[test]
-#[cfg(feature = "file_io")]
-#[allow(clippy::unwrap_used)]
-fn test_reader_detailed_json() -> Result<()> {
-    let reader = Reader::from_file("tests/fixtures/XCA.jpg")?;
-    assert!(reader.validation_status().is_some());
-    let detailed_json = reader.detailed_json().unwrap();
-    //println!("{}", detailed_json);
-    assert!(detailed_json.contains("assertion_store"));
-    Ok(())
-=======
     // This test is disabled until we can set settings without interfering with other tests
     // #[test]
     // fn test_reader_trusted() -> Result<()> {
@@ -496,6 +472,18 @@
     //     crate::settings::set_settings_value("verify.trusted", false)?;
     //     Ok(())
     // }
+
+    #[test]
+    #[cfg(feature = "file_io")]
+    #[allow(clippy::unwrap_used)]
+    /// Test that the reader can validate a file with nested assertion errors
+    fn test_reader_to_folder() -> Result<()> {
+        let reader = Reader::from_file("tests/fixtures/CACAE-uri-CA.jpg")?;
+        //println!("{reader}");
+        assert_eq!(reader.validation_status(), None);
+        reader.to_folder("../target/reader_folder")?;
+        Ok(())
+    }
 
     #[test]
     /// Test that the reader can validate a file with nested assertion errors
@@ -527,13 +515,13 @@
 
     #[test]
     #[cfg(feature = "file_io")]
-    /// Test that the reader can validate a file with nested assertion errors
-    fn test_reader_to_folder() -> Result<()> {
-        let reader = Reader::from_file("tests/fixtures/CACAE-uri-CA.jpg")?;
-        assert_eq!(reader.validation_status(), None);
-        reader.to_folder("../target/reader_folder")?;
-        assert!(std::path::Path::new("../target/reader_folder/manifest.json").exists());
-        Ok(())
-    }
->>>>>>> ce2975b1
+    #[allow(clippy::unwrap_used)]
+    fn test_reader_detailed_json() -> Result<()> {
+        let reader = Reader::from_file("tests/fixtures/XCA.jpg")?;
+        assert!(reader.validation_status().is_some());
+        let detailed_json = reader.detailed_json().unwrap();
+        //println!("{}", detailed_json);
+        assert!(detailed_json.contains("assertion_store"));
+        Ok(())
+    }
 }