// Copyright 2022 Adobe. All rights reserved.
// This file is licensed to you under the Apache License,
// Version 2.0 (http://www.apache.org/licenses/LICENSE-2.0)
// or the MIT license (http://opensource.org/licenses/MIT),
// at your option.

// Unless required by applicable law or agreed to in writing,
// this software is distributed on an "AS IS" BASIS, WITHOUT
// WARRANTIES OR REPRESENTATIONS OF ANY KIND, either express or
// implied. See the LICENSE-MIT and LICENSE-APACHE files for the
// specific language governing permissions and limitations under
// each license.

use c2pa_crypto::{
    time_stamp::{AsyncTimeStampProvider, TimeStampError, TimeStampProvider},
    SigningAlg,
};

use crate::{DynamicAssertion, Result};
/// The `Signer` trait generates a cryptographic signature over a byte array.
///
/// This trait exists to allow the signature mechanism to be extended.
pub trait Signer: TimeStampProvider {
    /// Returns a new byte array which is a signature over the original.
    fn sign(&self, data: &[u8]) -> Result<Vec<u8>>;

    /// Returns the algorithm of the Signer.
    fn alg(&self) -> SigningAlg;

    /// Returns the certificates as a Vec containing a Vec of DER bytes for each certificate.
    fn certs(&self) -> Result<Vec<Vec<u8>>>;

    /// Returns the size in bytes of the largest possible expected signature.
    /// Signing will fail if the result of the `sign` function is larger
    /// than this value.
    fn reserve_size(&self) -> usize;

<<<<<<< HEAD
    /// URL for time authority to time stamp the signature
    fn time_authority_url(&self) -> Option<String> {
        None
    }

    /// Additional request headers to pass to the time stamp authority.
    ///
    /// IMPORTANT: You should not include the "Content-type" header here.
    /// That is provided by default.
    fn timestamp_request_headers(&self) -> Option<Vec<(String, String)>> {
        None
    }

    fn timestamp_request_body(&self, message: &[u8]) -> Result<Vec<u8>> {
        crate::time_stamp::default_rfc3161_message(message)
    }

    /// Request RFC 3161 timestamp to be included in the manifest data
    /// structure.
    ///
    /// `message` is a preliminary hash of the claim
    ///
    /// The default implementation will send the request to the URL
    /// provided by [`Self::time_authority_url()`], if any.
    /// todo: THIS CODE IS NOT COMPATIBLE WITH C2PA 2.x sigTst2
    #[cfg(not(target_arch = "wasm32"))]
    fn send_timestamp_request(&self, message: &[u8]) -> Option<Result<Vec<u8>>> {
        if let Some(url) = self.time_authority_url() {
            if let Ok(body) = self.timestamp_request_body(message) {
                let headers: Option<Vec<(String, String)>> = self.timestamp_request_headers();
                return Some(crate::time_stamp::default_rfc3161_request(
                    &url, headers, &body, message,
                ));
            }
        }
        None
    }
    #[cfg(target_arch = "wasm32")]
    fn send_timestamp_request(&self, _message: &[u8]) -> Option<Result<Vec<u8>>> {
        None
    }

=======
>>>>>>> 9a1b2ed2
    /// OCSP response for the signing cert if available
    /// This is the only C2PA supported cert revocation method.
    /// By pre-querying the value for a your signing cert the value can
    /// be cached taking pressure off of the CA (recommended by C2PA spec)
    fn ocsp_val(&self) -> Option<Vec<u8>> {
        None
    }

    /// If this returns true the sign function is responsible for for direct handling of the COSE structure.
    ///
    /// This is useful for cases where the signer needs to handle the COSE structure directly.
    /// Not recommended for general use.
    fn direct_cose_handling(&self) -> bool {
        false
    }

    /// Returns a list of dynamic assertions that should be included in the manifest.
    fn dynamic_assertions(&self) -> Vec<Box<dyn DynamicAssertion>> {
        Vec::new()
    }
}

/// Trait to allow loading of signing credential from external sources
#[allow(dead_code)] // this here for wasm builds to pass clippy  (todo: remove)
pub(crate) trait ConfigurableSigner: Signer + Sized {
    /// Create signer form credential files
    #[cfg(feature = "file_io")]
    fn from_files<P: AsRef<std::path::Path>>(
        signcert_path: P,
        pkey_path: P,
        alg: SigningAlg,
        tsa_url: Option<String>,
    ) -> Result<Self> {
        use crate::Error;

        let signcert = std::fs::read(signcert_path).map_err(Error::IoError)?;
        let pkey = std::fs::read(pkey_path).map_err(Error::IoError)?;

        Self::from_signcert_and_pkey(&signcert, &pkey, alg, tsa_url)
    }

    /// Create signer from credentials data
    fn from_signcert_and_pkey(
        signcert: &[u8],
        pkey: &[u8],
        alg: SigningAlg,
        tsa_url: Option<String>,
    ) -> Result<Self>;
}

use async_trait::async_trait;

/// The `AsyncSigner` trait generates a cryptographic signature over a byte array.
///
/// This trait exists to allow the signature mechanism to be extended.
///
/// Use this when the implementation is asynchronous.
#[cfg(not(target_arch = "wasm32"))]
#[async_trait]
pub trait AsyncSigner: Sync + AsyncTimeStampProvider {
    /// Returns a new byte array which is a signature over the original.
    async fn sign(&self, data: Vec<u8>) -> Result<Vec<u8>>;

    /// Returns the algorithm of the Signer.
    fn alg(&self) -> SigningAlg;

    /// Returns the certificates as a Vec containing a Vec of DER bytes for each certificate.
    fn certs(&self) -> Result<Vec<Vec<u8>>>;

    /// Returns the size in bytes of the largest possible expected signature.
    /// Signing will fail if the result of the `sign` function is larger
    /// than this value.
    fn reserve_size(&self) -> usize;

    /// OCSP response for the signing cert if available
    /// This is the only C2PA supported cert revocation method.
    /// By pre-querying the value for a your signing cert the value can
    /// be cached taking pressure off of the CA (recommended by C2PA spec)
    async fn ocsp_val(&self) -> Option<Vec<u8>> {
        None
    }

    /// If this returns true the sign function is responsible for for direct handling of the COSE structure.
    ///
    /// This is useful for cases where the signer needs to handle the COSE structure directly.
    /// Not recommended for general use.
    fn direct_cose_handling(&self) -> bool {
        false
    }

    /// Returns a list of dynamic assertions that should be included in the manifest.
    fn dynamic_assertions(&self) -> Vec<Box<dyn DynamicAssertion>> {
        Vec::new()
    }
}

#[cfg(target_arch = "wasm32")]
#[async_trait(?Send)]
pub trait AsyncSigner: AsyncTimeStampProvider {
    /// Returns a new byte array which is a signature over the original.
    async fn sign(&self, data: Vec<u8>) -> Result<Vec<u8>>;

    /// Returns the algorithm of the Signer.
    fn alg(&self) -> SigningAlg;

    /// Returns the certificates as a Vec containing a Vec of DER bytes for each certificate.
    fn certs(&self) -> Result<Vec<Vec<u8>>>;

    /// Returns the size in bytes of the largest possible expected signature.
    /// Signing will fail if the result of the `sign` function is larger
    /// than this value.
    fn reserve_size(&self) -> usize;

    /// OCSP response for the signing cert if available
    /// This is the only C2PA supported cert revocation method.
    /// By pre-querying the value for a your signing cert the value can
    /// be cached taking pressure off of the CA (recommended by C2PA spec)
    async fn ocsp_val(&self) -> Option<Vec<u8>> {
        None
    }

    /// If this returns true the sign function is responsible for for direct handling of the COSE structure.
    ///
    /// This is useful for cases where the signer needs to handle the COSE structure directly.
    /// Not recommended for general use.
    fn direct_cose_handling(&self) -> bool {
        false
    }

    /// Returns a list of dynamic assertions that should be included in the manifest.
    fn dynamic_assertions(&self) -> Vec<Box<dyn DynamicAssertion>> {
        Vec::new()
    }
}

#[cfg_attr(target_arch = "wasm32", async_trait(?Send))]
#[cfg_attr(not(target_arch = "wasm32"), async_trait)]
pub trait RemoteSigner: Sync {
    /// Returns the `CoseSign1` bytes signed by the [`RemoteSigner`].
    ///
    /// The size of returned `Vec` must match the value returned by `reserve_size`.
    /// This data will be embedded in the JUMBF `c2pa.signature` box of the manifest.
    /// `data` are the bytes of the claim to be remotely signed.
    async fn sign_remote(&self, data: &[u8]) -> Result<Vec<u8>>;

    /// Returns the size in bytes of the largest possible expected signature.
    ///
    /// Signing will fail if the result of the `sign` function is larger
    /// than this value.
    fn reserve_size(&self) -> usize;
}

impl Signer for Box<dyn Signer + Send + Sync> {
    fn sign(&self, data: &[u8]) -> Result<Vec<u8>> {
        (**self).sign(data)
    }

    fn alg(&self) -> SigningAlg {
        (**self).alg()
    }

    fn certs(&self) -> Result<Vec<Vec<u8>>> {
        (**self).certs()
    }

    fn reserve_size(&self) -> usize {
        (**self).reserve_size()
    }

    fn ocsp_val(&self) -> Option<Vec<u8>> {
        (**self).ocsp_val()
    }

    fn direct_cose_handling(&self) -> bool {
        (**self).direct_cose_handling()
    }

    fn dynamic_assertions(&self) -> Vec<Box<dyn DynamicAssertion>> {
        (**self).dynamic_assertions()
    }
}

impl TimeStampProvider for Box<dyn Signer + Send + Sync> {
    fn time_stamp_service_url(&self) -> Option<String> {
        (**self).time_stamp_service_url()
    }

    fn time_stamp_request_headers(&self) -> Option<Vec<(String, String)>> {
        (**self).time_stamp_request_headers()
    }

    fn time_stamp_request_body(
        &self,
        message: &[u8],
    ) -> std::result::Result<Vec<u8>, TimeStampError> {
        (**self).time_stamp_request_body(message)
    }

    fn send_time_stamp_request(
        &self,
        message: &[u8],
    ) -> Option<std::result::Result<Vec<u8>, TimeStampError>> {
        (**self).send_time_stamp_request(message)
    }
}<|MERGE_RESOLUTION|>--- conflicted
+++ resolved
@@ -35,51 +35,6 @@
     /// than this value.
     fn reserve_size(&self) -> usize;
 
-<<<<<<< HEAD
-    /// URL for time authority to time stamp the signature
-    fn time_authority_url(&self) -> Option<String> {
-        None
-    }
-
-    /// Additional request headers to pass to the time stamp authority.
-    ///
-    /// IMPORTANT: You should not include the "Content-type" header here.
-    /// That is provided by default.
-    fn timestamp_request_headers(&self) -> Option<Vec<(String, String)>> {
-        None
-    }
-
-    fn timestamp_request_body(&self, message: &[u8]) -> Result<Vec<u8>> {
-        crate::time_stamp::default_rfc3161_message(message)
-    }
-
-    /// Request RFC 3161 timestamp to be included in the manifest data
-    /// structure.
-    ///
-    /// `message` is a preliminary hash of the claim
-    ///
-    /// The default implementation will send the request to the URL
-    /// provided by [`Self::time_authority_url()`], if any.
-    /// todo: THIS CODE IS NOT COMPATIBLE WITH C2PA 2.x sigTst2
-    #[cfg(not(target_arch = "wasm32"))]
-    fn send_timestamp_request(&self, message: &[u8]) -> Option<Result<Vec<u8>>> {
-        if let Some(url) = self.time_authority_url() {
-            if let Ok(body) = self.timestamp_request_body(message) {
-                let headers: Option<Vec<(String, String)>> = self.timestamp_request_headers();
-                return Some(crate::time_stamp::default_rfc3161_request(
-                    &url, headers, &body, message,
-                ));
-            }
-        }
-        None
-    }
-    #[cfg(target_arch = "wasm32")]
-    fn send_timestamp_request(&self, _message: &[u8]) -> Option<Result<Vec<u8>>> {
-        None
-    }
-
-=======
->>>>>>> 9a1b2ed2
     /// OCSP response for the signing cert if available
     /// This is the only C2PA supported cert revocation method.
     /// By pre-querying the value for a your signing cert the value can
