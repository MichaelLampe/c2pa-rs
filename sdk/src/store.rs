--- conflicted
+++ resolved
@@ -343,7 +343,7 @@
 
     pub fn get_provenance_cert_chain(&self) -> Result<String> {
         let claim = self.provenance_claim().ok_or(Error::ProvenanceMissing)?;
-       
+
         match claim.get_cert_chain() {
             Ok(chain) => String::from_utf8(chain).map_err(|_e| Error::CoseInvalidCert),
             Err(e) => Err(e),
@@ -1476,8 +1476,8 @@
         let image_str = image_path.to_string_lossy().into_owned();
 
         let mut img = open_image(&image_str)
-        .map_err(|_e| Error::BadParam("could not open image".to_string()))?;
-  
+            .map_err(|_e| Error::BadParam("could not open image".to_string()))?;
+
         let txt_size = img.get_height() * 3 / 100;
 
         let renderer = TextRenderer::default();
@@ -1485,7 +1485,7 @@
             .render_text_to_png_data(wm_text, txt_size, "darkgray")
             .map_err(|_e| Error::BadParam("could not render text watermark".to_string()))?;
 
-         let wm = open_image_from_bytes(&text_png.data)
+        let wm = open_image_from_bytes(&text_png.data)
             .map_err(|_e| Error::BadParam("could not open watermark".to_string()))?;
 
         let wm_h = wm.get_height();
@@ -1502,11 +1502,10 @@
         Ok(())
     }
 
-
     #[cfg(feature = "file_io")]
     #[allow(unused_variables)]
     fn add_stego(image_path: &Path, stego_msg: &str) -> Result<()> {
-        /* 
+        /*
         let buf = std::fs::read(image_path)?;
 
         let img = image::load_from_memory(&buf).map_err(|_e| Error::BadParam("could not open image".to_string()))?;
@@ -1532,7 +1531,7 @@
         */
         Ok("steganography disabled".to_owned())
     }
-    
+
     /// Embed the claims store as jumbf into a stream. Updates XMP with provenance record.
     /// When called, the stream should contain an asset matching format.
     /// on return, the stream will contain the new manifest signed with signer
@@ -1824,12 +1823,8 @@
     ) -> Result<Vec<u8>> {
         // clone the source to working copy if requested
 
-<<<<<<< HEAD
         use crate::assertions::CreativeWork;
 
-        get_supported_file_extension(asset_path).ok_or(Error::UnsupportedType)?; // verify extensions
-        let ext = get_supported_file_extension(dest_path).ok_or(Error::UnsupportedType)?;
-=======
         // force generate external manifests for unknown types
         let ext = match get_supported_file_extension(dest_path) {
             Some(ext) => ext,
@@ -1840,7 +1835,6 @@
             }
         };
 
->>>>>>> 594a01c5
         if asset_path != dest_path {
             fs::copy(asset_path, dest_path).map_err(Error::IoError)?;
         }
@@ -1917,7 +1911,7 @@
             }
             // add steo for PNG
             if ext == "png" {
-                 let _r = Store::add_stego(&output_path, "File contained Content Authenticity which may be recovered at: https://verify.contentauthenticity.org/inspect")?;
+                let _r = Store::add_stego(&output_path, "File contained Content Authenticity which may be recovered at: https://verify.contentauthenticity.org/inspect")?;
             }
         }
 
